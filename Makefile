#Sets the default shell for executing commands as /bin/bash and specifies command should be executed in a Bash shell.
SHELL := /bin/bash

# Color codes for terminal output
COLOR_RESET=\033[0m
COLOR_CYAN=\033[1;36m
COLOR_GREEN=\033[1;32m

<<<<<<< HEAD
# Defines the targets help, install, dev-install, and run as phony targets. Phony targets are targets that are not really the name of files that are to be built. Instead, they are treated as commands.
.PHONY: help install dev-install run
=======
.PHONY: help install run
>>>>>>> 925b25e9

#sets the default goal to help when no target is specified on the command line.
.DEFAULT_GOAL := help

#Disables echoing of commands. The commands executed by Makefile will not be printed on the console during execution.
.SILENT:

#Sets the variable name to the second word from the MAKECMDGOALS. MAKECMDGOALS is a variable that contains the command-line targets specified when running make. In this case, the variable name will hold the value of the folder name specified when running the run target.
name := $(word 2,$(MAKECMDGOALS))

#Defines a target named help.
help:
	@echo "Please use 'make <target>' where <target> is one of the following:"
	@echo "  help           	Return this message with usage instructions."
	@echo "  install        	Will install the dependencies and create a virtual environment."
	@echo "  run <folder_name>  Runs GPT Engineer on the folder with the given name."

<<<<<<< HEAD
#Defines a target named dev-install. This target will install the dev dependencies too. This means that running make dev-install will first execute the install target before executing the commands specified in the dev-install target.
dev-install: install

#Defines a target named install. This target will create a virtual environment, upgrade pip, install the dependencies, and install the pre-commit hooks. This means that running make install will first execute the create-venv target, then the upgrade-pip target, then the install-dependencies target, and finally the install-pre-commit target.
=======
>>>>>>> 925b25e9
install: create-venv upgrade-pip install-dependencies install-pre-commit farewell

#Defines a target named create-venv. This target will create a virtual environment in the venv folder.
create-venv:
	@echo -e "$(COLOR_CYAN)Creating virtual environment...$(COLOR_RESET)" && \
	python -m venv venv

#Defines a target named upgrade-pip. This target will upgrade pip to the latest version.
upgrade-pip:
	@echo -e "$(COLOR_CYAN)Upgrading pip...$(COLOR_RESET)" && \
	source venv/bin/activate && \
	pip install --upgrade pip >> /dev/null

#Defines a target named install-dependencies. This target will install the dependencies.
install-dependencies:
	@echo -e "$(COLOR_CYAN)Installing dependencies...$(COLOR_RESET)" && \
	source venv/bin/activate && \
	pip install -e . >> /dev/null

#Defines a target named install-pre-commit. This target will install the pre-commit hooks.
install-pre-commit:
	@echo -e "$(COLOR_CYAN)Installing pre-commit hooks...$(COLOR_RESET)" && \
	source venv/bin/activate && \
	pre-commit install

#Defines a target named farewell. This target will print a farewell message.
farewell:
	@echo -e "$(COLOR_GREEN)All done!$(COLOR_RESET)"

#Defines a target named run. This target will run GPT Engineer on the folder with the given name, name was defined earlier in the Makefile.
run:
	@echo -e "$(COLOR_CYAN)Running GPT Engineer on $(COLOR_GREEN)$(name)$(COLOR_CYAN) folder...$(COLOR_RESET)" && \
	source venv/bin/activate && \
	gpt-engineer projects/$(name)<|MERGE_RESOLUTION|>--- conflicted
+++ resolved
@@ -6,12 +6,8 @@
 COLOR_CYAN=\033[1;36m
 COLOR_GREEN=\033[1;32m
 
-<<<<<<< HEAD
 # Defines the targets help, install, dev-install, and run as phony targets. Phony targets are targets that are not really the name of files that are to be built. Instead, they are treated as commands.
-.PHONY: help install dev-install run
-=======
 .PHONY: help install run
->>>>>>> 925b25e9
 
 #sets the default goal to help when no target is specified on the command line.
 .DEFAULT_GOAL := help
@@ -29,13 +25,7 @@
 	@echo "  install        	Will install the dependencies and create a virtual environment."
 	@echo "  run <folder_name>  Runs GPT Engineer on the folder with the given name."
 
-<<<<<<< HEAD
-#Defines a target named dev-install. This target will install the dev dependencies too. This means that running make dev-install will first execute the install target before executing the commands specified in the dev-install target.
-dev-install: install
-
 #Defines a target named install. This target will create a virtual environment, upgrade pip, install the dependencies, and install the pre-commit hooks. This means that running make install will first execute the create-venv target, then the upgrade-pip target, then the install-dependencies target, and finally the install-pre-commit target.
-=======
->>>>>>> 925b25e9
 install: create-venv upgrade-pip install-dependencies install-pre-commit farewell
 
 #Defines a target named create-venv. This target will create a virtual environment in the venv folder.
