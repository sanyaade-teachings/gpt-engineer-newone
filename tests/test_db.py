--- conflicted
+++ resolved
@@ -9,7 +9,6 @@
     db = DB(path)
     yield db, path
 
-<<<<<<< HEAD
     # teardown: clean up files created during test
     for file in ['test', 'test2', 'int_value', 'bool_value']:
         try:
@@ -40,17 +39,4 @@
     db['int_value'] = '123'
     assert db['int_value'] == '123'
     db['bool_value'] = 'True'
-    assert db['bool_value'] == 'True'
-=======
-def test_db():
-    # use /tmp for testing
-    db = DB("/tmp/test_db")
-    db["test"] = "test"
-    assert db["test"] == "test"
-    db["test"] = "test2"
-    assert db["test"] == "test2"
-    db["test2"] = "test2"
-    assert db["test2"] == "test2"
-    assert db["test"] == "test2"
-    print("test_db passed")
->>>>>>> c6cd17e3
+    assert db['bool_value'] == 'True'