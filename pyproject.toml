[build-system]
requires = ["setuptools", "wheel"]

[project]
name = "gpt-engineer"
version = "0.0.7"
description = "Specify what you want it to build, the AI asks for clarification, and then builds it."
readme = "README.md"
requires-python = ">=3.8"
dependencies = [
  'black == 23.3.0',
  'click >= 8.0.0',
  'mypy == 1.3.0',
  'openai == 0.27.8',
  'pre-commit == 3.3.3',
  'pytest == 7.3.1',
  'ruff == 0.0.272',
  'termcolor==2.3.0',
  'typer >= 0.3.2',
  'rudder-sdk-python == 2.0.2',
  'dataclasses-json == 0.5.7',
<<<<<<< HEAD
  'tiktoken'
=======
  'tabulate == 0.9.0',
>>>>>>> 2b8e056d
]

classifiers = [
  "Development Status :: 4 - Beta",
  "Programming Language :: Python :: 3.8",
  "Programming Language :: Python :: 3.9",
  "Programming Language :: Python :: 3.10",
  "Programming Language :: Python :: 3.11",
  "License :: OSI Approved :: MIT License",
  "Topic :: Scientific/Engineering :: Artificial Intelligence",
]

[project.scripts]
gpt-engineer = 'gpt_engineer.main:app'

[tool.setuptools]
packages = ["gpt_engineer"]

[tool.ruff]
select = ["F", "E", "W", "I001"]
line-length = 90
show-fixes = false
target-version = "py311"
task-tags = ["TODO", "FIXME"]
exclude = [
    ".bzr",
    ".direnv",
    ".eggs",
    ".git",
    ".ruff_cache",
    ".svn",
    ".tox",
    ".venv",
    "__pypackages__",
    "_build",
    "buck-out",
    "build",
    "dist",
    "node_modules",
    "venv",
]

[project.urls]
"Homepage" = "https://github.com/AntonOsika/gpt-engineer"
"Bug Tracker" = "https://github.com/AntonOsika/gpt-engineer/issues"

[tool.ruff.isort]
known-first-party = []
known-third-party = []
section-order = [
    "future",
    "standard-library",
    "third-party",
    "first-party",
    "local-folder",
]
combine-as-imports = true
split-on-trailing-comma = false
lines-between-types = 1

[tool.black]
line-length = 90
target-version = ["py311"]
include = '\.pyi?$'
exclude = '''
(
  /(
      \.direnv
    | \.eggs
    | \.git
    | \.tox
    | \.venv
    | _build
    | build
    | dist
    | venv
  )/
)
'''<|MERGE_RESOLUTION|>--- conflicted
+++ resolved
@@ -19,11 +19,8 @@
   'typer >= 0.3.2',
   'rudder-sdk-python == 2.0.2',
   'dataclasses-json == 0.5.7',
-<<<<<<< HEAD
   'tiktoken'
-=======
   'tabulate == 0.9.0',
->>>>>>> 2b8e056d
 ]
 
 classifiers = [
