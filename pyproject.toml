[build-system]
requires = ["setuptools", "wheel"]

[project]
name = "gpt-engineer"
version = "0.0.8"
description = "Specify what you want it to build, the AI asks for clarification, and then builds it."
readme = "README.md"
requires-python = ">=3.8, <4.0"
dependencies = [
  'black == 23.3.0',
  'click >= 8.0.0',
  'mypy == 1.3.0',
  'openai == 0.27.8',
  'pre-commit == 3.3.3',
  'pytest == 7.3.1',
  'ruff == 0.0.272',
  'termcolor==2.3.0',
  'typer >= 0.3.2',
  'rudder-sdk-python == 2.0.2',
  'dataclasses-json == 0.5.7',
  'tiktoken >=0.0.4',
  'tabulate == 0.9.0',
<<<<<<< HEAD
  'python-dotenv >= 0.21.0',
=======
  'langchain >=0.0.240',
>>>>>>> 38ef7341
]

classifiers = [
  "Development Status :: 4 - Beta",
  "Programming Language :: Python :: 3.8",
  "Programming Language :: Python :: 3.9",
  "Programming Language :: Python :: 3.10",
  "Programming Language :: Python :: 3.11",
  "License :: OSI Approved :: MIT License",
  "Topic :: Scientific/Engineering :: Artificial Intelligence",
]

[project.optional-dependencies]
test = [
    "pytest >= 7.3.1",
]
doc = [

    "autodoc_pydantic >= 1.8.0",
    "myst_parser >= 0.18.1",
    "nbsphinx >= 0.8.9",
    "sphinx >= 4.5.0",
    "sphinx-autobuild >= 2021.3.14",
    "sphinx_book_theme >= 0.3.3",
    "sphinx_rtd_theme >= 1.0.0",
    "sphinx-typlog-theme >= 0.8.0",
    "sphinx-panels >= 0.6.0",
    "toml >= 0.10.2",
    "myst-nb >= 0.17.1",
    "linkchecker >= 10.2.1",
    "sphinx-copybutton >= 0.5.1",
    "markdown-include >= 0.6.0",
    "sphinx_copybutton >= 0.5.2"
]


[project.scripts]
gpt-engineer = 'gpt_engineer.main:app'
ge = 'gpt_engineer.main:app'

[tool.setuptools]
packages = ["gpt_engineer"]

[tool.ruff]
select = ["F", "E", "W", "I001"]
line-length = 90
show-fixes = false
target-version = "py311"
task-tags = ["TODO", "FIXME"]
exclude = [
    ".bzr",
    ".direnv",
    ".eggs",
    ".git",
    ".ruff_cache",
    ".svn",
    ".tox",
    ".venv",
    "__pypackages__",
    "_build",
    "buck-out",
    "build",
    "dist",
    "node_modules",
    "venv",
]

[project.urls]
"Homepage" = "https://github.com/AntonOsika/gpt-engineer"
"Bug Tracker" = "https://github.com/AntonOsika/gpt-engineer/issues"

[tool.ruff.isort]
known-first-party = []
known-third-party = []
section-order = [
    "future",
    "standard-library",
    "third-party",
    "first-party",
    "local-folder",
]
combine-as-imports = true
split-on-trailing-comma = false
lines-between-types = 1

[tool.black]
line-length = 90
target-version = ["py311"]
include = '\.pyi?$'
exclude = '''
(
  /(
      \.direnv
    | \.eggs
    | \.git
    | \.tox
    | \.venv
    | _build
    | build
    | dist
    | venv
  )/
)
'''<|MERGE_RESOLUTION|>--- conflicted
+++ resolved
@@ -21,11 +21,8 @@
   'dataclasses-json == 0.5.7',
   'tiktoken >=0.0.4',
   'tabulate == 0.9.0',
-<<<<<<< HEAD
   'python-dotenv >= 0.21.0',
-=======
   'langchain >=0.0.240',
->>>>>>> 38ef7341
 ]
 
 classifiers = [
