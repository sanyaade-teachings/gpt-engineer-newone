--- conflicted
+++ resolved
@@ -30,11 +30,8 @@
 langchain = "^0.1"
 langchain_openai = "*"
 toml = ">=0.10.2"
-<<<<<<< HEAD
 langchain-google-genai = "^0.0.9"
-=======
 pyperclip = "^1.8.2"
->>>>>>> b16eef13
 
 [tool.poetry.group.dev.dependencies]
 pytest = ">=7.3.1"
