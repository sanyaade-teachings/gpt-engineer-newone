--- conflicted
+++ resolved
@@ -37,11 +37,8 @@
 pillow = "^10.2.0"
 datasets = "^2.17.1"
 black = "23.3.0"
-<<<<<<< HEAD
 gitpython = "^3.0.0"
-=======
 langchain-community = "^0.2.0"
->>>>>>> 3e589bf1
 
 [tool.poetry.group.dev.dependencies]
 pytest = ">=7.3.1"
