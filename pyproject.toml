[tool.poetry]
name = "gpt-engineer"
version = "0.2.8"
description = "Specify what you want it to build, the AI asks for clarification, and then builds it."
authors = ["Anton Osika <anton.osika@gmail.com>"]
license = "MIT"
readme = "README.md"
homepage = "https://github.com/gpt-engineer-org/gpt-engineer"
repository = "https://github.com/gpt-engineer-org/gpt-engineer"
documentation = "https://gpt-engineer.readthedocs.io/en/latest/"
classifiers = [
  "Development Status :: 4 - Beta",
  "Topic :: Scientific/Engineering :: Artificial Intelligence",
]

[build-system]
requires = ["poetry-core>=1.0.0"]
build-backend = "poetry.core.masonry.api"

[tool.poetry.dependencies]
python = ">=3.10,<3.13"
openai = "^1.0"
termcolor = "2.3.0"
typer = ">=0.3.2"
rudder-sdk-python = ">=2.0.2"
dataclasses-json = "0.5.7"
tiktoken = ">=0.0.4"
tabulate = "0.9.0"
python-dotenv = ">=0.21.0"
langchain = "^0.1"
langchain_openai = "*"
toml = ">=0.10.2"
pyperclip = "^1.8.2"
<<<<<<< HEAD
pillow = "^10.2.0"
=======
langchain-anthropic = "^0.1.1"
>>>>>>> 42bc4c22

[tool.poetry.group.dev.dependencies]
pytest = ">=7.3.1"
pytest-cov = "^4.1.0"
black = "23.3.0"
mypy = "1.3.0"
ruff = ">=0.0.272"
pre-commit = "3.3.3"
tox = ">=3.0.0"

# docs
autodoc_pydantic = ">=1.8.0"
myst_parser = ">=0.18.1"
nbsphinx = ">=0.8.9"
sphinx = ">=5.0.0"
sphinx-autobuild = ">=2021.3.14"
sphinx_book_theme = ">=0.3.3"
sphinx_rtd_theme = ">=1.0.0"
sphinx-typlog-theme = ">=0.8.0"
toml = ">=0.10.2"
myst-nb = ">=0.17.1"
linkchecker = ">=10.2.1"
sphinx-copybutton = ">=0.5.1"
markdown-include = ">=0.6.0"
sphinx_copybutton = ">=0.5.2"

[tool.poetry.scripts]
gpt-engineer = 'gpt_engineer.applications.cli.main:app'
ge = 'gpt_engineer.applications.cli.main:app'
gpte = 'gpt_engineer.applications.cli.main:app'
bench = 'gpt_engineer.benchmark.__main__:main'
gpte_test_application = 'tests.caching_main:app'

[tool.poetry.extras]
test = ["pytest", "pytest-cov"]
doc = ["autodoc_pydantic", "myst_parser", "nbsphinx", "sphinx", "sphinx-autobuild", "sphinx_book_theme", "sphinx_rtd_theme", "sphinx-typlog-theme", "myst-nb", "linkchecker", "sphinx-copybutton", "markdown-include", "sphinx_copybutton"]

[tool.ruff]
select = ["F", "E", "W", "I001"]
show-fixes = false
target-version = "py310"
task-tags = ["TODO", "FIXME"]
extend-ignore = ["E501", "E722"]

[tool.black]
target-version = ["py310"]

[tool.ruff.isort]
known-first-party = []
known-third-party = []
section-order = [
    "future",
    "standard-library",
    "third-party",
    "first-party",
    "local-folder",
]
combine-as-imports = true
split-on-trailing-comma = false
lines-between-types = 1<|MERGE_RESOLUTION|>--- conflicted
+++ resolved
@@ -31,11 +31,8 @@
 langchain_openai = "*"
 toml = ">=0.10.2"
 pyperclip = "^1.8.2"
-<<<<<<< HEAD
 pillow = "^10.2.0"
-=======
 langchain-anthropic = "^0.1.1"
->>>>>>> 42bc4c22
 
 [tool.poetry.group.dev.dependencies]
 pytest = ">=7.3.1"
