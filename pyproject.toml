--- conflicted
+++ resolved
@@ -9,11 +9,8 @@
 requires-python = ">=3"
 dependencies = [
   'black == 23.3.0',
-<<<<<<< HEAD
   'dataclasses-json == 0.5.8',
-=======
   'mypy == 1.3.0',
->>>>>>> 6ccd05ab
   'openai == 0.27.8',
   'pre-commit == 3.3.3',
   'pytest == 7.3.1',
