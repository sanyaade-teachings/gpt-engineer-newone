--- conflicted
+++ resolved
@@ -21,10 +21,6 @@
 - Fast handovers back and forth between AI and human
 - Simplicity, all computation is "resumable" and persisted to the filesystem
 
-<<<<<<< HEAD
-## Setup
-- `git clone https://github.com/AntonOsika/gpt-engineer.git`
-=======
 ## Usage
 
 Choose either **stable** or **development**.
@@ -34,8 +30,7 @@
 - `pip install gpt-engineer`
 
 For **development**:
-- `git clone git@github.com:AntonOsika/gpt-engineer.git`
->>>>>>> c2ea2f08
+- `git clone https://github.com/AntonOsika/gpt-engineer.git`
 - `cd gpt-engineer`
 - `pip install -e .`
   - (or: `make install && source venv/bin/activate` for a venv)
