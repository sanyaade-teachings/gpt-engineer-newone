--- conflicted
+++ resolved
@@ -55,7 +55,6 @@
 **Results**
 - Check the generated files in `projects/my-new-project/workspace`
 
-<<<<<<< HEAD
 **Alternate Method (Using Dev Containers)**
 
 - Clone the repo 
@@ -64,8 +63,6 @@
 - Open the cloned foler in Dev Container 
   - VS Code -> Command Palette (`ctrl + shift + p`) -> `Open Folder in Container` (Requires [this](https://marketplace.visualstudio.com/items?itemName=ms-vscode-remote.remote-containers) extension installed)
 - Follow the run steps above
-=======
->>>>>>> f159dc45
 
 ## Features
 
