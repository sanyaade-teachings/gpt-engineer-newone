--- conflicted
+++ resolved
@@ -1,24 +1,19 @@
-<<<<<<< HEAD
+
 # GPT Engineer Online
 **Specify what you want it to build, the AI asks for clarification, and then builds it. Now all run in the web.**
 
 GPT Engineer is made to be easy to adapt, extend, and make your agent learn how you want your code to look. It generates an entire codebase based on a prompt. 
 ######
 This Repository's main goal is to bring the great help that the AntonOsika/gpt-engineer project gave to people, but make it easier to use by adding it to the web.
-=======
-# GPT Engineer
+######
+GPT Engineer is made to be easy to adapt, extend, and make your agent learn how you want your code to look. It generates an entire codebase based on a prompt.
 
+[Demo](https://twitter.com/antonosika/status/1667641038104674306)
 [![Discord Follow](https://dcbadge.vercel.app/api/server/8tcDQ89Ej2?style=flat)](https://discord.gg/8tcDQ89Ej2)
 [![GitHub Repo stars](https://img.shields.io/github/stars/AntonOsika/gpt-engineer?style=social)](https://github.com/AntonOsika/gpt-engineer)
 [![Twitter Follow](https://img.shields.io/twitter/follow/antonosika?style=social)](https://twitter.com/AntonOsika)
 
 
-**Specify what you want it to build, the AI asks for clarification, and then builds it.**
-
-GPT Engineer is made to be easy to adapt, extend, and make your agent learn how you want your code to look. It generates an entire codebase based on a prompt.
-
-[Demo](https://twitter.com/antonosika/status/1667641038104674306)
->>>>>>> ba00896c
 
 ## Project philosophy
 
@@ -33,8 +28,6 @@
 
 ## Usage
 
-<<<<<<< HEAD
-=======
 Choose either **stable** or **development**.
 
 For **stable** release:
@@ -61,7 +54,6 @@
 - Fill in the `prompt` file in your new folder
 - `gpt-engineer projects/my-new-project`
   - (Note, `gpt-engineer --help` lets you see all available options. For example `--steps use_feedback` lets you improve/fix code in a project)
->>>>>>> ba00896c
 
 By running gpt-engineer you agree to our [terms](https://github.com/AntonOsika/gpt-engineer/blob/main/TERMS_OF_USE.md).
 
@@ -70,12 +62,10 @@
 
 
 ## Features
-<<<<<<< HEAD
 The Features header is still under progress and is not ready. Thank you!
 
 ## Demo
 The Demo header is still under progress and is not ready. Thank you!
-=======
 
 You can specify the "identity" of the AI agent by editing the files in the `preprompts` folder.
 
@@ -99,5 +89,4 @@
 
 ## Example
 
-https://github.com/AntonOsika/gpt-engineer/assets/4467025/6e362e45-4a94-4b0d-973d-393a31d92d9b
->>>>>>> ba00896c
+https://github.com/AntonOsika/gpt-engineer/assets/4467025/6e362e45-4a94-4b0d-973d-393a31d92d9b