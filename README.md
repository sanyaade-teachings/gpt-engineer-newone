# GPT Engineer

[![Discord Follow](https://dcbadge.vercel.app/api/server/8tcDQ89Ej2?style=flat)](https://discord.gg/8tcDQ89Ej2)
[![GitHub Repo stars](https://img.shields.io/github/stars/AntonOsika/gpt-engineer?style=social)](https://github.com/AntonOsika/gpt-engineer)
[![Twitter Follow](https://img.shields.io/twitter/follow/antonosika?style=social)](https://twitter.com/AntonOsika)

**Specify what you want it to build, the AI asks for clarification, and then builds it.**

GPT Engineer is made to be easy to adapt, extend, and make your agent learn how you want your code to look. It generates an entire codebase based on a prompt.

- [Demo](https://twitter.com/antonosika/status/1667641038104674306) 

## Project philosophy

- Simple to get value
- Flexible and easy to add new own "AI steps". See `steps.py`.
- Incrementally build towards a user experience of:
  1. high level prompting
  2. giving feedback to the AI that it will remember over time
- Fast handovers, back and forth, between AI and human
- Simplicity, all computation is "resumable" and persisted to the filesystem

## Setup

Choose either **stable** or **development**.

For **stable** release:

- `python -m pip install gpt-engineer`

For **development**:
- `git clone https://github.com/AntonOsika/gpt-engineer.git`
- `cd gpt-engineer`
- `python -m pip install -e .`
  - (or: `make install && source venv/bin/activate` for a venv)

**API Key**
Either just:
- `export OPENAI_API_KEY=[your api key]`

Or:
- Create a copy of `.env.template` named `.env`
- Add your OPENAI_API_KEY in .env

Or:
- (advanced) Use a local model (or azure). See [docs](https://gpt-engineer.readthedocs.io/en/latest/open_models.html).

Check the [Windows README](./WINDOWS_README.md) for windows usage.

## Usage

<<<<<<< HEAD
- Create an empty folder. If inside the repo, you can run:
  - `cp -r projects/example/ projects/my-new-project`
- Fill in the `prompt` file in your new folder
- `gpt-engineer projects/my-new-project`
=======
- Create an empty folder for your project
  - If inside the repo, you can run: `cp -r projects/example/ projects/my-new-project`
- Create a file called `prompt` (no extension) and fill it with instructions
- `gpt-engineer <project_dir>`
  - For example: `gpt-engineer projects/my-new-project`
>>>>>>> 70a37a91

By running gpt-engineer you agree to our [terms](https://github.com/AntonOsika/gpt-engineer/blob/main/TERMS_OF_USE.md).

**Results**

Check the generated files in `projects/my-new-project/workspace`

**Workflow**

`gpt-engineer --help` lets you see all available options.

For example:
- To improve any existing project, use the flag: `-i`
- To give feedback to/improve a gpt-engineer generated project, use: `--steps use_feedback`

**Alternatives**

You can check [Docker instructions](docker/README.md) to use Docker, or simply
do everything in your browser:

[![Open in GitHub Codespaces](https://github.com/codespaces/badge.svg)](https://github.com/AntonOsika/gpt-engineer/codespaces)

## Features

You can specify the "identity" of the AI agent by editing the files in the `preprompts` folder.

Editing the `preprompts`, and evolving how you write the project prompt, is how you make the agent remember things between projects.

Each step in `steps.py` will have its communication history with GPT4 stored in the logs folder, and can be rerun with `scripts/rerun_edited_message_logs.py`.

You can also run with open source models, like WizardCoder. See the [documentation](https://gpt-engineer.readthedocs.io/en/latest/open_models.html) for example instructions.


## Vision
The gpt-engineer community is building the **open platform for devs to tinker with and build their personal code-generation toolbox**.

If you are interested in contributing to this, we would be interested in having you.

If you want to see our broader ambitions, check out the [roadmap](https://github.com/AntonOsika/gpt-engineer/blob/main/ROADMAP.md), and join
[discord](https://discord.gg/8tcDQ89Ej2)
to get input on how you can [contribute](.github/CONTRIBUTING.md) to it.

We are currently looking for more maintainers and community organizers. Email anton.osika@gmail.com if you are interested in an official role.


## Example

https://github.com/AntonOsika/gpt-engineer/assets/4467025/6e362e45-4a94-4b0d-973d-393a31d92d9b<|MERGE_RESOLUTION|>--- conflicted
+++ resolved
@@ -8,7 +8,7 @@
 
 GPT Engineer is made to be easy to adapt, extend, and make your agent learn how you want your code to look. It generates an entire codebase based on a prompt.
 
-- [Demo](https://twitter.com/antonosika/status/1667641038104674306) 
+- [Demo](https://twitter.com/antonosika/status/1667641038104674306)
 
 ## Project philosophy
 
@@ -49,18 +49,11 @@
 
 ## Usage
 
-<<<<<<< HEAD
-- Create an empty folder. If inside the repo, you can run:
-  - `cp -r projects/example/ projects/my-new-project`
-- Fill in the `prompt` file in your new folder
-- `gpt-engineer projects/my-new-project`
-=======
 - Create an empty folder for your project
   - If inside the repo, you can run: `cp -r projects/example/ projects/my-new-project`
 - Create a file called `prompt` (no extension) and fill it with instructions
 - `gpt-engineer <project_dir>`
   - For example: `gpt-engineer projects/my-new-project`
->>>>>>> 70a37a91
 
 By running gpt-engineer you agree to our [terms](https://github.com/AntonOsika/gpt-engineer/blob/main/TERMS_OF_USE.md).
 
