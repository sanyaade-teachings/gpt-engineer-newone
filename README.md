--- conflicted
+++ resolved
@@ -22,13 +22,8 @@
 ## Setup
 - `git clone git@github.com:AntonOsika/gpt-engineer.git`
 - `cd gpt-engineer`
-<<<<<<< HEAD
-- `make install` or `pip install .`
-- `source venv/bin/activate`
-=======
 - `pip install -e .`
   - (or: `make install && source venv/bin/activate` for a venv)
->>>>>>> abb9f233
 
 With an api key that has GPT4 access run:
 
