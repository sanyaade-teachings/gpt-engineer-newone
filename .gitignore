--- conflicted
+++ resolved
@@ -13,10 +13,7 @@
 
 # Virtual environments
 .env
-<<<<<<< HEAD
-=======
 .env.sh
->>>>>>> 4b093cb2
 venv/
 .venv/
 ENV/
