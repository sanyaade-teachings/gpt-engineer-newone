--- conflicted
+++ resolved
@@ -175,11 +175,8 @@
         StepsConfig.USE_FEEDBACK,
         StepsConfig.EVALUATE,
         StepsConfig.IMPROVE_CODE,
-<<<<<<< HEAD
+        StepsConfig.SELF_HEAL,
         StepsConfig.VECTOR_IMPROVE,
-=======
-        StepsConfig.SELF_HEAL,
->>>>>>> 2a66dd57
     ]:
         archive(fileRepositories)
         load_prompt(fileRepositories)
