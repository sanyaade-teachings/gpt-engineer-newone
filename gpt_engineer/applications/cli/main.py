--- conflicted
+++ resolved
@@ -455,21 +455,11 @@
     files = FileStore(project_path)
     if not no_execution:
         if improve_mode:
-<<<<<<< HEAD
-            files_dict_before = FileSelector(project_path).ask_for_files()
-
-            improve_lambda = lambda: agent.improve(files_dict_before, prompt)
-            files_dict = handle_improve_mode(improve_lambda, memory)
-
-=======
-            files_dict_before, is_linting = FileSelector(project_path).ask_for_files()
-
             # lint the code
             if is_linting:
                 files_dict_before = files.linting(files_dict_before)
 
             files_dict = handle_improve_mode(prompt, agent, memory, files_dict_before)
->>>>>>> 3e589bf1
             if not files_dict or files_dict_before == files_dict:
                 print(
                     f"No changes applied. Could you please upload the debug_log_file.txt in {memory.path}/logs folder in a github issue?"
