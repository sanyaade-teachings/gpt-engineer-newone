"""
Entrypoint for the CLI tool.

This module serves as the entry point for a command-line interface (CLI) tool.
It is designed to interact with OpenAI's language models.
The module provides functionality to:
- Load necessary environment variables,
- Configure various parameters for the AI interaction,
- Manage the generation or improvement of code projects.

Main Functionality
------------------
- Load environment variables required for OpenAI API interaction.
- Parse user-specified parameters for project configuration and AI behavior.
- Facilitate interaction with AI models, databases, and archival processes.

Parameters
----------
None

Notes
-----
- The `OPENAI_API_KEY` must be set in the environment or provided in a `.env` file within the working directory.
- The default project path is `projects/example`.
- When using the `azure_endpoint` parameter, provide the Azure OpenAI service endpoint URL.
"""

import difflib
import logging
import os
import sys

from pathlib import Path

import openai
import typer

from dotenv import load_dotenv
from termcolor import colored

from gpt_engineer.applications.cli.cli_agent import CliAgent
from gpt_engineer.applications.cli.collect import collect_and_send_human_review
from gpt_engineer.applications.cli.file_selector import FileSelector
from gpt_engineer.core.ai import AI, ClipboardAI
from gpt_engineer.core.default.disk_execution_env import DiskExecutionEnv
from gpt_engineer.core.default.disk_memory import DiskMemory
from gpt_engineer.core.default.file_store import FileStore
from gpt_engineer.core.default.paths import PREPROMPTS_PATH, memory_path
from gpt_engineer.core.default.steps import (
    execute_entrypoint,
    gen_code,
<<<<<<< HEAD
    improve_fn as improve_fn,
=======
    handle_improve_mode,
    improve,
)
from gpt_engineer.core.git import (
    filter_files_with_uncommitted_changes,
    init_git_repo,
    is_git_installed,
    is_git_repo,
    stage_files,
>>>>>>> 9486b87e
)
from gpt_engineer.core.files_dict import FilesDict
from gpt_engineer.core.git import stage_uncommitted_to_git
from gpt_engineer.core.preprompts_holder import PrepromptsHolder
from gpt_engineer.tools.custom_steps import clarified_gen, lite_gen, self_heal

app = typer.Typer()  # creates a CLI app


def load_env_if_needed():
    """
    Load environment variables if the OPENAI_API_KEY is not already set.

    This function checks if the OPENAI_API_KEY environment variable is set,
    and if not, it attempts to load it from a .env file in the current working
    directory. It then sets the openai.api_key for use in the application.
    """
    # We have all these checks for legacy reasons...
    if os.getenv("OPENAI_API_KEY") is None:
        load_dotenv()
    if os.getenv("OPENAI_API_KEY") is None:
        load_dotenv(dotenv_path=os.path.join(os.getcwd(), ".env"))
    openai.api_key = os.getenv("OPENAI_API_KEY")

    if os.getenv("ANTHROPIC_API_KEY") is None:
        load_dotenv()
    if os.getenv("ANTHROPIC_API_KEY") is None:
        load_dotenv(dotenv_path=os.path.join(os.getcwd(), ".env"))


def load_prompt(input_repo: DiskMemory, improve_mode):
    """
    Load or request a prompt from the user based on the mode.

    Parameters
    ----------
    input_repo : DiskMemory
        The disk memory object where prompts and other data are stored.
    improve_mode : bool
        Flag indicating whether the application is in improve mode.

    Returns
    -------
    str
        The loaded or inputted prompt.
    """
    if input_repo.get("prompt"):
        return input_repo.get("prompt")

    if not improve_mode:
        input_repo["prompt"] = input(
            "\nWhat application do you want gpt-engineer to generate?\n"
        )
    else:
        input_repo["prompt"] = input("\nHow do you want to improve the application?\n")

    print("Prompt saved.")
    print(
        "If you want to use a different prompt later "
        + colored(
            f"you need to remove/edit the file: {input_repo.path}/prompt",
            "red",
        )
    )

    return input_repo.get("prompt")


def get_preprompts_path(use_custom_preprompts: bool, input_path: Path) -> Path:
    """
    Get the path to the preprompts, using custom ones if specified.

    Parameters
    ----------
    use_custom_preprompts : bool
        Flag indicating whether to use custom preprompts.
    input_path : Path
        The path to the project directory.

    Returns
    -------
    Path
        The path to the directory containing the preprompts.
    """
    original_preprompts_path = PREPROMPTS_PATH
    if not use_custom_preprompts:
        return original_preprompts_path

    custom_preprompts_path = input_path / "preprompts"
    if not custom_preprompts_path.exists():
        custom_preprompts_path.mkdir()

    for file in original_preprompts_path.glob("*"):
        if not (custom_preprompts_path / file.name).exists():
            (custom_preprompts_path / file.name).write_text(file.read_text())
    return custom_preprompts_path


def compare(f1: FilesDict, f2: FilesDict):
    def colored_diff(s1, s2):
        lines1 = s1.splitlines()
        lines2 = s2.splitlines()

        diff = difflib.unified_diff(lines1, lines2, lineterm="")

        RED = "\033[38;5;202m"
        GREEN = "\033[92m"
        RESET = "\033[0m"

        colored_lines = []
        for line in diff:
            if line.startswith("+"):
                colored_lines.append(GREEN + line + RESET)
            elif line.startswith("-"):
                colored_lines.append(RED + line + RESET)
            else:
                colored_lines.append(line)

        return "\n".join(colored_lines)

    for file in sorted(set(f1) | set(f2)):
        print(f"Changes to {file}:")
        diff = colored_diff(f1.get(file, ""), f2.get(file, ""))
        print(diff)


def prompt_yesno() -> bool:
    TERM_CHOICES = colored("y", "green") + "/" + colored("n", "red") + " "
    while answer := input(TERM_CHOICES).strip().lower() not in ["y", "yes", "n", "no"]:
        print("Please respond with 'y' or 'n'")
    return answer in ["y", "yes"]


@app.command()
def main(
    project_path: str = typer.Argument(".", help="path"),
    model: str = typer.Argument("gpt-4-1106-preview", help="model id string"),
    temperature: float = typer.Option(
        0.1,
        "--temperature",
        "-t",
        help="Controls randomness: lower values for more focused, deterministic outputs",
    ),
    improve_mode: bool = typer.Option(
        False,
        "--improve",
        "-i",
        help="Improve an existing project by modifying the files.",
    ),
    lite_mode: bool = typer.Option(
        False,
        "--lite",
        "-l",
        help="Lite mode: run a generation using only the main prompt.",
    ),
    clarify_mode: bool = typer.Option(
        False,
        "--clarify",
        "-c",
        help="Clarify mode: have the AI discuss and clarify the specification before implementation.",
    ),
    self_heal_mode: bool = typer.Option(
        False,
        "--self-heal",
        "-sh",
        help="Self-heal mode: enable the AI to attempt to fix errors encountered during execution.",
    ),
    azure_endpoint: str = typer.Option(
        "",
        "--azure",
        "-a",
        help="""Endpoint for your Azure OpenAI Service (https://xx.openai.azure.com).
            In that case, the given model is the deployment name chosen in the Azure AI Studio.""",
    ),
    use_custom_preprompts: bool = typer.Option(
        False,
        "--use-custom-preprompts",
        help="""Use your project's custom preprompts instead of the default ones.
          Copies all original preprompts to the project's workspace if they don't exist there.""",
    ),
    llm_via_clipboard: bool = typer.Option(
        False,
        "--llm-via-clipboard",
        help="Use the clipboard to communicate with the AI.",
    ),
    verbose: bool = typer.Option(
        False, "--verbose", "-v", help="Enable verbose logging for debugging."
    ),
    debug: bool = typer.Option(
        False, "--debug", "-d", help="Enable debug mode for debugging."
    ),
):
    """
    The main entry point for the CLI tool that generates or improves a project.

    This function sets up the CLI tool, loads environment variables, initializes
    the AI, and processes the user's request to generate or improve a project
    based on the provided arguments.

    Parameters
    ----------
    project_path : str
        The file path to the project directory.
    model : str
        The model ID string for the AI.
    temperature : float
        The temperature setting for the AI's responses.
    improve_mode : bool
        Flag indicating whether to improve an existing project.
    lite_mode : bool
        Flag indicating whether to run in lite mode.
    clarify_mode : bool
        Flag indicating whether to discuss specifications with AI before implementation.
    self_heal_mode : bool
        Flag indicating whether to enable self-healing mode.
    azure_endpoint : str
        The endpoint for Azure OpenAI services.
    use_custom_preprompts : bool
        Flag indicating whether to use custom preprompts.
    verbose : bool
        Flag indicating whether to enable verbose logging.

    Returns
    -------
    None
    """

    if debug:
        import pdb

        sys.excepthook = lambda *_: pdb.pm()

    # Validate arguments
    if improve_mode and (clarify_mode or lite_mode):
        typer.echo("Error: Clarify and lite mode are not compatible with improve mode.")
        raise typer.Exit(code=1)

    # Set up logging
    logging.basicConfig(level=logging.DEBUG if verbose else logging.INFO)

    load_env_if_needed()

    if llm_via_clipboard:
        ai = ClipboardAI()
    else:
        ai = AI(
            model_name=model,
            temperature=temperature,
            azure_endpoint=azure_endpoint,
        )

    path = Path(project_path)
    print("Running gpt-engineer in", path.absolute(), "\n")

    prompt = load_prompt(DiskMemory(path), improve_mode)

    # configure generation function
    if clarify_mode:
        code_gen_fn = clarified_gen
    elif lite_mode:
        code_gen_fn = lite_gen
    else:
        code_gen_fn = gen_code

    # configure execution function
    if self_heal_mode:
        execution_fn = self_heal
    else:
        execution_fn = execute_entrypoint

    preprompts_holder = PrepromptsHolder(
        get_preprompts_path(use_custom_preprompts, Path(project_path))
    )

    memory = DiskMemory(memory_path(project_path))
    memory.archive_logs()

    execution_env = DiskExecutionEnv()
    agent = CliAgent.with_default_config(
        memory,
        execution_env,
        ai=ai,
        code_gen_fn=code_gen_fn,
        improve_fn=improve_fn,
        process_code_fn=execution_fn,
        preprompts_holder=preprompts_holder,
    )

    files = FileStore(project_path)
    if improve_mode:
        fileselector = FileSelector(project_path)
<<<<<<< HEAD
        files_dict_before = fileselector.ask_for_files()
        files_dict = agent.improve(files_dict_before, prompt)

        print("\nChanges to be made:")
        compare(files_dict_before, files_dict)

        print()
        print(colored("Do you want to apply these changes?", "light_green"))
        if prompt_yesno():
=======
        original_files_dict = fileselector.ask_for_files()
        files_dict = handle_improve_mode(prompt, agent, memory, original_files_dict)
        if not files_dict or original_files_dict == files_dict:
            print(
                f"No changes applied. Could you please upload the debug_log_file.txt in {memory.path} folder to github?"
            )
>>>>>>> 9486b87e
            return
        if not prompt_yesno("\nDo you want to apply these changes?"):
            return

    else:
        files_dict = agent.init(prompt)
        # collect user feedback if user consents
        config = (code_gen_fn.__name__, execution_fn.__name__)
        collect_and_send_human_review(prompt, model, temperature, config, memory)

    stage_uncommitted_to_git(path, files_dict, improve_mode)

    files.push(files_dict)

    if ai.token_usage_log.is_openai_model():
        print("Total api cost: $ ", ai.token_usage_log.usage_cost())
    else:
        print("Total tokens used: ", ai.token_usage_log.total_tokens())


if __name__ == "__main__":
    app()<|MERGE_RESOLUTION|>--- conflicted
+++ resolved
@@ -49,11 +49,8 @@
 from gpt_engineer.core.default.steps import (
     execute_entrypoint,
     gen_code,
-<<<<<<< HEAD
+    handle_improve_mode,
     improve_fn as improve_fn,
-=======
-    handle_improve_mode,
-    improve,
 )
 from gpt_engineer.core.git import (
     filter_files_with_uncommitted_changes,
@@ -61,7 +58,6 @@
     is_git_installed,
     is_git_repo,
     stage_files,
->>>>>>> 9486b87e
 )
 from gpt_engineer.core.files_dict import FilesDict
 from gpt_engineer.core.git import stage_uncommitted_to_git
@@ -92,7 +88,8 @@
         load_dotenv(dotenv_path=os.path.join(os.getcwd(), ".env"))
 
 
-def load_prompt(input_repo: DiskMemory, improve_mode):
+def load_prompt(input_repo: DiskMemory, 
+                _mode):
     """
     Load or request a prompt from the user based on the mode.
 
@@ -352,28 +349,21 @@
 
     files = FileStore(project_path)
     if improve_mode:
-        fileselector = FileSelector(project_path)
-<<<<<<< HEAD
-        files_dict_before = fileselector.ask_for_files()
-        files_dict = agent.improve(files_dict_before, prompt)
-
-        print("\nChanges to be made:")
-        compare(files_dict_before, files_dict)
-
-        print()
-        print(colored("Do you want to apply these changes?", "light_green"))
-        if prompt_yesno():
-=======
-        original_files_dict = fileselector.ask_for_files()
-        files_dict = handle_improve_mode(prompt, agent, memory, original_files_dict)
-        if not files_dict or original_files_dict == files_dict:
+        files_dict_before = FileSelector(project_path).ask_for_files()
+        files_dict = handle_improve_mode(prompt, agent, memory, files_dict_before)
+        if not files_dict or files_dict_before == files_dict:
             print(
-                f"No changes applied. Could you please upload the debug_log_file.txt in {memory.path} folder to github?"
+                f"No changes applied. Could you please upload the debug_log_file.txt in {memory.path} folder in a github issue?"
             )
->>>>>>> 9486b87e
-            return
-        if not prompt_yesno("\nDo you want to apply these changes?"):
-            return
+        else:
+          print("\nChanges to be made:")
+          compare(files_dict_before, files_dict)
+
+          print()
+          print(colored("Do you want to apply these changes?", "light_green"))
+          if not prompt_yesno():
+            files_dict = files_dict_before
+          
 
     else:
         files_dict = agent.init(prompt)
