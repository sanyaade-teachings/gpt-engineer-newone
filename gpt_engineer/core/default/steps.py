"""
Module for defining the steps involved in generating and improving code using AI.

This module provides functions that represent different steps in the process of generating
and improving code using an AI model. These steps include generating code from a prompt,
creating an entrypoint for the codebase, executing the entrypoint, and refining code edits.

Functions
---------
curr_fn : function
    Returns the name of the current function.

setup_sys_prompt : function
    Sets up the system prompt for generating code.

gen_code : function
    Generates code from a prompt using AI and returns the generated files.

gen_entrypoint : function
    Generates an entrypoint for the codebase and returns the entrypoint files.

execute_entrypoint : function
    Executes the entrypoint of the codebase.

setup_sys_prompt_existing_code : function
    Sets up the system prompt for improving existing code.


improve : function
    Improves the code based on user input and returns the updated files.
"""

import inspect
import io
import re
import sys

from pathlib import Path
from typing import List, MutableMapping, Union

from langchain.schema import HumanMessage, SystemMessage
from termcolor import colored

from gpt_engineer.core.ai import AI
from gpt_engineer.core.base_execution_env import BaseExecutionEnv
from gpt_engineer.core.base_memory import BaseMemory
from gpt_engineer.core.chat_to_files import apply_diffs, chat_to_files_dict, parse_diffs
from gpt_engineer.core.default.constants import MAX_EDIT_REFINEMENT_STEPS
from gpt_engineer.core.default.paths import (
    CODE_GEN_LOG_FILE,
<<<<<<< HEAD
    DIFF_LOG_FILE,
=======
    DEBUG_LOG_FILE,
>>>>>>> 9486b87e
    ENTRYPOINT_FILE,
    ENTRYPOINT_LOG_FILE,
)
from gpt_engineer.core.files_dict import FilesDict, file_to_lines_dict
from gpt_engineer.core.preprompts_holder import PrepromptsHolder


def curr_fn() -> str:
    """
    Returns the name of the current function.

    Returns
    -------
    str
        The name of the function that called this function.
    """
    return inspect.stack()[1].function


def setup_sys_prompt(preprompts: MutableMapping[Union[str, Path], str]) -> str:
    """
    Sets up the system prompt for generating code.

    Parameters
    ----------
    preprompts : MutableMapping[Union[str, Path], str]
        A mapping of preprompt messages to guide the AI model.

    Returns
    -------
    str
        The system prompt message for the AI model.
    """
    return (
        preprompts["roadmap"]
        + preprompts["generate"].replace("FILE_FORMAT", preprompts["file_format"])
        + "\nUseful to know:\n"
        + preprompts["philosophy"]
    )


def setup_sys_prompt_existing_code(
    preprompts: MutableMapping[Union[str, Path], str]
) -> str:
    """
    Sets up the system prompt for improving existing code.

    Parameters
    ----------
    preprompts : MutableMapping[Union[str, Path], str]
        A mapping of preprompt messages to guide the AI model.

    Returns
    -------
    str
        The system prompt message for the AI model to improve existing code.
    """
    return (
        preprompts["roadmap"]
        + preprompts["improve"].replace("FILE_FORMAT", preprompts["file_format_diff"])
        + "\nUseful to know:\n"
        + preprompts["philosophy"]
    )


def gen_code(
    ai: AI, prompt: str, memory: BaseMemory, preprompts_holder: PrepromptsHolder
) -> FilesDict:
    """
    Generates code from a prompt using AI and returns the generated files.

    Parameters
    ----------
    ai : AI
        The AI model used for generating code.
    prompt : str
        The user prompt to generate code from.
    memory : BaseMemory
        The memory interface where the code and related data are stored.
    preprompts_holder : PrepromptsHolder
        The holder for preprompt messages that guide the AI model.

    Returns
    -------
    FilesDict
        A dictionary of file names to their respective source code content.
    """
    preprompts = preprompts_holder.get_preprompts()
    messages = ai.start(setup_sys_prompt(preprompts), prompt, step_name=curr_fn())
    chat = messages[-1].content.strip()
    memory.log(CODE_GEN_LOG_FILE, "\n\n".join(x.pretty_repr() for x in messages))
    files_dict = chat_to_files_dict(chat)
    return files_dict


def gen_entrypoint(
    ai: AI,
    files_dict: FilesDict,
    memory: BaseMemory,
    preprompts_holder: PrepromptsHolder,
) -> FilesDict:
    """
    Generates an entrypoint for the codebase and returns the entrypoint files.

    Parameters
    ----------
    ai : AI
        The AI model used for generating the entrypoint.
    files_dict : FilesDict
        The dictionary of file names to their respective source code content.
    memory : BaseMemory
        The memory interface where the code and related data are stored.
    preprompts_holder : PrepromptsHolder
        The holder for preprompt messages that guide the AI model.

    Returns
    -------
    FilesDict
        A dictionary containing the entrypoint file.
    """
    preprompts = preprompts_holder.get_preprompts()
    messages = ai.start(
        system=(preprompts["entrypoint"]),
        user="Information about the codebase:\n\n" + files_dict.to_chat(),
        step_name=curr_fn(),
    )
    print()
    chat = messages[-1].content.strip()
    regex = r"```\S*\n(.+?)```"
    matches = re.finditer(regex, chat, re.DOTALL)
    entrypoint_code = FilesDict(
        {ENTRYPOINT_FILE: "\n".join(match.group(1) for match in matches)}
    )
    memory.log(ENTRYPOINT_LOG_FILE, "\n\n".join(x.pretty_repr() for x in messages))
    return entrypoint_code


def execute_entrypoint(
    ai: AI,
    execution_env: BaseExecutionEnv,
    files_dict: FilesDict,
    preprompts_holder: PrepromptsHolder = None,
) -> FilesDict:
    """
    Executes the entrypoint of the codebase.

    Parameters
    ----------
    ai : AI
        The AI model used for generating the entrypoint.
    execution_env : BaseExecutionEnv
        The execution environment in which the code is executed.
    files_dict : FilesDict
        The dictionary of file names to their respective source code content.
    preprompts_holder : PrepromptsHolder, optional
        The holder for preprompt messages that guide the AI model.

    Returns
    -------
    FilesDict
        The dictionary of file names to their respective source code content after execution.
    """
    if ENTRYPOINT_FILE not in files_dict:
        raise FileNotFoundError(
            "The required entrypoint "
            + ENTRYPOINT_FILE
            + " does not exist in the code."
        )

    command = files_dict[ENTRYPOINT_FILE]

    print()
    print(
        colored(
            "Do you want to execute this code? (Y/n)",
            "red",
        )
    )
    print()
    print(command)
    print()
    if input("").lower() not in ["", "y", "yes"]:
        print("Ok, not executing the code.")
        return files_dict
    print("Executing the code...")
    print()
    print(
        colored(
            "Note: If it does not work as expected, consider running the code"
            + " in another way than above.",
            "green",
        )
    )
    print()
    print("You can press ctrl+c *once* to stop the execution.")
    print()

    execution_env.upload(files_dict).run(f"bash {ENTRYPOINT_FILE}")
    return files_dict


def improve_fn(
    ai: AI,
    prompt: str,
    files_dict: FilesDict,
    memory: BaseMemory,
    preprompts_holder: PrepromptsHolder,
) -> FilesDict:
    """
    Improves the code based on user input and returns the updated files.

    Parameters
    ----------
    ai : AI
        The AI model used for improving code.
    prompt :str
        The user prompt to improve the code.
    files_dict : FilesDict
        The dictionary of file names to their respective source code content.
    memory : BaseMemory
        The memory interface where the code and related data are stored.
    preprompts_holder : PrepromptsHolder
        The holder for preprompt messages that guide the AI model.

    Returns
    -------
    FilesDict
        The dictionary of file names to their respective updated source code content.
    """
    preprompts = preprompts_holder.get_preprompts()
    messages = [
        SystemMessage(content=setup_sys_prompt_existing_code(preprompts)),
    ]
    # Add files as input
    messages.append(HumanMessage(content=f"{files_dict.to_chat()}"))
    messages.append(HumanMessage(content=f"Request: {prompt}"))
    memory[DEBUG_LOG_FILE] = (
        "UPLOADED FILES:\n" + files_dict.to_chat() + "\nPROMPT:\n" + prompt
    )
    return _improve_loop(ai, files_dict, memory, messages)


def _improve_loop(
    ai: AI, files_dict: FilesDict, memory: BaseMemory, messages: List
) -> FilesDict:
    problems = []

    # check edit correctness
    edit_refinements = 0
    while edit_refinements <= MAX_EDIT_REFINEMENT_STEPS:
        messages = ai.next(messages, step_name=curr_fn())
        files_dict = salvage_correct_hunks(messages, files_dict, problems)

        if len(problems) > 0:
            messages.append(
                HumanMessage(
                    content="Some previously produced diffs were not on the requested format, or the code part was not found in the code. Details: "
                    + "\n".join(problems)
                    + "\n Only rewrite the problematic diffs, making sure that the failing ones are now on the correct format and can be found in the code. Make sure to not repeat past mistakes. \n"
                )
            )
            messages = ai.next(messages, step_name=curr_fn())
            edit_refinements += 1
<<<<<<< HEAD
            files_dict = salvage_correct_hunks(messages, files_dict, memory, problems)
    return files_dict
=======
            files_dict = salvage_correct_hunks(messages, files_dict, problems)
        return files_dict
>>>>>>> 9486b87e


def salvage_correct_hunks(
    messages: List,
    files_dict: FilesDict,
    error_message: List,
) -> FilesDict:
    chat = messages[-1].content.strip()

    diffs = parse_diffs(chat)

    # validate and correct diffs

    for _, diff in diffs.items():
        # if diff is a new file, validation and correction is unnecessary
        if not diff.is_new_file():
            problems = diff.validate_and_correct(
                file_to_lines_dict(files_dict[diff.filename_pre])
            )
            error_message.extend(problems)
    files_dict = apply_diffs(diffs, files_dict)
<<<<<<< HEAD
    memory.log(IMPROVE_LOG_FILE, "\n\n".join(x.pretty_repr() for x in messages))
    memory.log(DIFF_LOG_FILE, "\n\n".join(error_message))
=======
    return files_dict


class Tee(object):
    def __init__(self, *files):
        self.files = files

    def write(self, obj):
        for file in self.files:
            file.write(obj)

    def flush(self):
        for file in self.files:
            file.flush()


def handle_improve_mode(prompt, agent, memory, files_dict):
    captured_output = io.StringIO()
    old_stdout = sys.stdout
    sys.stdout = Tee(sys.stdout, captured_output)

    try:
        files_dict = agent.improve(files_dict, prompt)
    except Exception as e:
        print(f"Error while improving the project: {e}")
        files_dict = None
    finally:
        # Reset stdout
        sys.stdout = old_stdout

        # Get the captured output
        captured_string = captured_output.getvalue()
        print(captured_string)
        memory[DEBUG_LOG_FILE] += "\nCONSOLE OUTPUT:\n" + captured_string

>>>>>>> 9486b87e
    return files_dict<|MERGE_RESOLUTION|>--- conflicted
+++ resolved
@@ -48,11 +48,8 @@
 from gpt_engineer.core.default.constants import MAX_EDIT_REFINEMENT_STEPS
 from gpt_engineer.core.default.paths import (
     CODE_GEN_LOG_FILE,
-<<<<<<< HEAD
     DIFF_LOG_FILE,
-=======
     DEBUG_LOG_FILE,
->>>>>>> 9486b87e
     ENTRYPOINT_FILE,
     ENTRYPOINT_LOG_FILE,
 )
@@ -316,13 +313,9 @@
             )
             messages = ai.next(messages, step_name=curr_fn())
             edit_refinements += 1
-<<<<<<< HEAD
-            files_dict = salvage_correct_hunks(messages, files_dict, memory, problems)
+
+            files_dict = salvage_correct_hunks(messages, files_dict, problems)
     return files_dict
-=======
-            files_dict = salvage_correct_hunks(messages, files_dict, problems)
-        return files_dict
->>>>>>> 9486b87e
 
 
 def salvage_correct_hunks(
@@ -344,10 +337,8 @@
             )
             error_message.extend(problems)
     files_dict = apply_diffs(diffs, files_dict)
-<<<<<<< HEAD
     memory.log(IMPROVE_LOG_FILE, "\n\n".join(x.pretty_repr() for x in messages))
     memory.log(DIFF_LOG_FILE, "\n\n".join(error_message))
-=======
     return files_dict
 
 
@@ -383,5 +374,4 @@
         print(captured_string)
         memory[DEBUG_LOG_FILE] += "\nCONSOLE OUTPUT:\n" + captured_string
 
->>>>>>> 9486b87e
     return files_dict