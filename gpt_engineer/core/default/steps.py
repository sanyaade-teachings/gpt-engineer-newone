"""
Module for defining the steps involved in generating and improving code using AI.

This module provides functions that represent different steps in the process of generating
and improving code using an AI model. These steps include generating code from a prompt,
creating an entrypoint for the codebase, executing the entrypoint, and refining code edits.

Functions
---------
curr_fn : function
    Returns the name of the current function.

setup_sys_prompt : function
    Sets up the system prompt for generating code.

gen_code : function
    Generates code from a prompt using AI and returns the generated files.

gen_entrypoint : function
    Generates an entrypoint for the codebase and returns the entrypoint files.

execute_entrypoint : function
    Executes the entrypoint of the codebase.

setup_sys_prompt_existing_code : function
    Sets up the system prompt for improving existing code.


improve : function
    Improves the code based on user input and returns the updated files.
"""

import inspect
import io
import re
import sys

from pathlib import Path
from typing import List, MutableMapping, Union

from langchain.schema import HumanMessage, SystemMessage
from termcolor import colored

from gpt_engineer.core.ai import AI
from gpt_engineer.core.base_execution_env import BaseExecutionEnv
from gpt_engineer.core.base_memory import BaseMemory
from gpt_engineer.core.chat_to_files import apply_diffs, chat_to_files_dict, parse_diffs
from gpt_engineer.core.default.constants import MAX_EDIT_REFINEMENT_STEPS
from gpt_engineer.core.default.paths import (
    CODE_GEN_LOG_FILE,
<<<<<<< HEAD
    DIFF_LOG_FILE,
=======
    DEBUG_LOG_FILE,
>>>>>>> c7c2fc78
    ENTRYPOINT_FILE,
    ENTRYPOINT_LOG_FILE,
)
from gpt_engineer.core.files_dict import FilesDict, file_to_lines_dict
from gpt_engineer.core.preprompts_holder import PrepromptsHolder
from gpt_engineer.core.prompt import Prompt


def curr_fn() -> str:
    """
    Returns the name of the current function.

    Returns
    -------
    str
        The name of the function that called this function.
    """
    return inspect.stack()[1].function


def setup_sys_prompt(preprompts: MutableMapping[Union[str, Path], str]) -> str:
    """
    Sets up the system prompt for generating code.

    Parameters
    ----------
    preprompts : MutableMapping[Union[str, Path], str]
        A mapping of preprompt messages to guide the AI model.

    Returns
    -------
    str
        The system prompt message for the AI model.
    """
    return (
        preprompts["roadmap"]
        + preprompts["generate"].replace("FILE_FORMAT", preprompts["file_format"])
        + "\nUseful to know:\n"
        + preprompts["philosophy"]
    )


def setup_sys_prompt_existing_code(
    preprompts: MutableMapping[Union[str, Path], str]
) -> str:
    """
    Sets up the system prompt for improving existing code.

    Parameters
    ----------
    preprompts : MutableMapping[Union[str, Path], str]
        A mapping of preprompt messages to guide the AI model.

    Returns
    -------
    str
        The system prompt message for the AI model to improve existing code.
    """
    return (
        preprompts["roadmap"]
        + preprompts["improve"].replace("FILE_FORMAT", preprompts["file_format_diff"])
        + "\nUseful to know:\n"
        + preprompts["philosophy"]
    )


def gen_code(
    ai: AI, prompt: Prompt, memory: BaseMemory, preprompts_holder: PrepromptsHolder
) -> FilesDict:
    """
    Generates code from a prompt using AI and returns the generated files.

    Parameters
    ----------
    ai : AI
        The AI model used for generating code.
    prompt : str
        The user prompt to generate code from.
    memory : BaseMemory
        The memory interface where the code and related data are stored.
    preprompts_holder : PrepromptsHolder
        The holder for preprompt messages that guide the AI model.

    Returns
    -------
    FilesDict
        A dictionary of file names to their respective source code content.
    """
    preprompts = preprompts_holder.get_preprompts()
    messages = ai.start(
        setup_sys_prompt(preprompts), prompt.to_langchain_content(), step_name=curr_fn()
    )
    chat = messages[-1].content.strip()
    memory.log(CODE_GEN_LOG_FILE, "\n\n".join(x.pretty_repr() for x in messages))
    files_dict = chat_to_files_dict(chat)
    return files_dict


def gen_entrypoint(
    ai: AI,
    prompt: Prompt,
    files_dict: FilesDict,
    memory: BaseMemory,
    preprompts_holder: PrepromptsHolder,
) -> FilesDict:
    """
    Generates an entrypoint for the codebase and returns the entrypoint files.

    Parameters
    ----------
    ai : AI
        The AI model used for generating the entrypoint.
    files_dict : FilesDict
        The dictionary of file names to their respective source code content.
    memory : BaseMemory
        The memory interface where the code and related data are stored.
    preprompts_holder : PrepromptsHolder
        The holder for preprompt messages that guide the AI model.

    Returns
    -------
    FilesDict
        A dictionary containing the entrypoint file.
    """
    user_prompt = prompt.entrypoint_prompt
    if not user_prompt:
        user_prompt = """
        Make a unix script that
        a) installs dependencies
        b) runs all necessary parts of the codebase (in parallel if necessary)
        """
    preprompts = preprompts_holder.get_preprompts()
    messages = ai.start(
        system=(preprompts["entrypoint"]),
        user=user_prompt
        + "\nInformation about the codebase:\n\n"
        + files_dict.to_chat(),
        step_name=curr_fn(),
    )
    print()
    chat = messages[-1].content.strip()
    regex = r"```\S*\n(.+?)```"
    matches = re.finditer(regex, chat, re.DOTALL)
    entrypoint_code = FilesDict(
        {ENTRYPOINT_FILE: "\n".join(match.group(1) for match in matches)}
    )
    memory.log(ENTRYPOINT_LOG_FILE, "\n\n".join(x.pretty_repr() for x in messages))
    return entrypoint_code


def execute_entrypoint(
    ai: AI,
    execution_env: BaseExecutionEnv,
    files_dict: FilesDict,
    prompt: Prompt = None,
    preprompts_holder: PrepromptsHolder = None,
    memory: BaseMemory = None,
) -> FilesDict:
    """
    Executes the entrypoint of the codebase.

    Parameters
    ----------
    ai : AI
        The AI model used for generating the entrypoint.
    execution_env : BaseExecutionEnv
        The execution environment in which the code is executed.
    files_dict : FilesDict
        The dictionary of file names to their respective source code content.
    preprompts_holder : PrepromptsHolder, optional
        The holder for preprompt messages that guide the AI model.

    Returns
    -------
    FilesDict
        The dictionary of file names to their respective source code content after execution.
    """
    if ENTRYPOINT_FILE not in files_dict:
        raise FileNotFoundError(
            "The required entrypoint "
            + ENTRYPOINT_FILE
            + " does not exist in the code."
        )

    command = files_dict[ENTRYPOINT_FILE]

    print()
    print(
        colored(
            "Do you want to execute this code? (Y/n)",
            "red",
        )
    )
    print()
    print(command)
    print()
    if input("").lower() not in ["", "y", "yes"]:
        print("Ok, not executing the code.")
        return files_dict
    print("Executing the code...")
    print()
    print(
        colored(
            "Note: If it does not work as expected, consider running the code"
            + " in another way than above.",
            "green",
        )
    )
    print()
    print("You can press ctrl+c *once* to stop the execution.")
    print()

    execution_env.upload(files_dict).run(f"bash {ENTRYPOINT_FILE}")
    return files_dict


def improve_fn(
    ai: AI,
    prompt: Prompt,
    files_dict: FilesDict,
    memory: BaseMemory,
    preprompts_holder: PrepromptsHolder,
) -> FilesDict:
    """
    Improves the code based on user input and returns the updated files.

    Parameters
    ----------
    ai : AI
        The AI model used for improving code.
    prompt :str
        The user prompt to improve the code.
    files_dict : FilesDict
        The dictionary of file names to their respective source code content.
    memory : BaseMemory
        The memory interface where the code and related data are stored.
    preprompts_holder : PrepromptsHolder
        The holder for preprompt messages that guide the AI model.

    Returns
    -------
    FilesDict
        The dictionary of file names to their respective updated source code content.
    """
    preprompts = preprompts_holder.get_preprompts()
    messages = [
        SystemMessage(content=setup_sys_prompt_existing_code(preprompts)),
    ]
    # Add files as input
    messages.append(HumanMessage(content=f"{files_dict.to_chat()}"))
    messages.append(HumanMessage(content=prompt.to_langchain_content()))
    # messages.append(HumanMessage(content=f"Request: {prompt}"))
    memory[DEBUG_LOG_FILE] = (
        "UPLOADED FILES:\n" + files_dict.to_log() + "\nPROMPT:\n" + prompt.text
    )
    return _improve_loop(ai, files_dict, memory, messages)


def _improve_loop(
    ai: AI, files_dict: FilesDict, memory: BaseMemory, messages: List
) -> FilesDict:
    problems = []

    # check edit correctness
    edit_refinements = 0
    while edit_refinements <= MAX_EDIT_REFINEMENT_STEPS:
        messages = ai.next(messages, step_name=curr_fn())
<<<<<<< HEAD
        files_dict = salvage_correct_hunks(messages, files_dict, memory, problems)

        if len(problems) > 0:
            messages.append(
                HumanMessage(
                    content="Some previously produced diffs were not on the requested format, or the code part was not found in the code. Details: "
                    + "\n".join(problems)
                    + "\n Only rewrite the problematic diffs, making sure that the failing ones are now on the correct format and can be found in the code. Make sure to not repeat past mistakes. \n"
                )
            )
            messages = ai.next(messages, step_name=curr_fn())
            edit_refinements += 1
            files_dict = salvage_correct_hunks(messages, files_dict, memory, problems)
=======
        files_dict = salvage_correct_hunks(messages, files_dict, problems)

        # if len(problems) > 0:
        #     messages.append(
        #         HumanMessage(
        #             content="Some previously produced diffs were not on the requested format, or the code part was not found in the code. Details: "
        #             + "\n".join(problems)
        #             + "\n Only rewrite the problematic diffs, making sure that the failing ones are now on the correct format and can be found in the code. Make sure to not repeat past mistakes. \n"
        #         )
        #     )
        #     messages = ai.next(messages, step_name=curr_fn())
        #     edit_refinements += 1
        #     files_dict = salvage_correct_hunks(messages, files_dict, problems)
>>>>>>> c7c2fc78
        return files_dict


def salvage_correct_hunks(
    messages: List,
    files_dict: FilesDict,
    error_message: List,
) -> FilesDict:
    ai_response = messages[-1].content.strip()

    diffs = parse_diffs(ai_response)
    # validate and correct diffs

    for _, diff in diffs.items():
        # if diff is a new file, validation and correction is unnecessary
        if not diff.is_new_file():
            problems = diff.validate_and_correct(
                file_to_lines_dict(files_dict[diff.filename_pre])
            )
            error_message.extend(problems)
    files_dict = apply_diffs(diffs, files_dict)
<<<<<<< HEAD
    memory.log(IMPROVE_LOG_FILE, "\n\n".join(x.pretty_repr() for x in messages))
    memory.log(DIFF_LOG_FILE, "\n\n".join(error_message))
=======
    return files_dict


class Tee(object):
    def __init__(self, *files):
        self.files = files

    def write(self, obj):
        for file in self.files:
            file.write(obj)

    def flush(self):
        for file in self.files:
            file.flush()


def handle_improve_mode(prompt, agent, memory, files_dict):
    captured_output = io.StringIO()
    old_stdout = sys.stdout
    sys.stdout = Tee(sys.stdout, captured_output)

    try:
        files_dict = agent.improve(files_dict, prompt)
    except Exception as e:
        print(
            f"Error while improving the project: {e}\nCould you please upload the debug_log_file.txt in {memory.path} folder to github?"
        )
    finally:
        # Reset stdout
        sys.stdout = old_stdout

        # Get the captured output
        captured_string = captured_output.getvalue()
        print(captured_string)
        memory[DEBUG_LOG_FILE] += "\nCONSOLE OUTPUT:\n" + captured_string

>>>>>>> c7c2fc78
    return files_dict<|MERGE_RESOLUTION|>--- conflicted
+++ resolved
@@ -48,13 +48,11 @@
 from gpt_engineer.core.default.constants import MAX_EDIT_REFINEMENT_STEPS
 from gpt_engineer.core.default.paths import (
     CODE_GEN_LOG_FILE,
-<<<<<<< HEAD
+    DEBUG_LOG_FILE,
     DIFF_LOG_FILE,
-=======
-    DEBUG_LOG_FILE,
->>>>>>> c7c2fc78
     ENTRYPOINT_FILE,
     ENTRYPOINT_LOG_FILE,
+    IMPROVE_LOG_FILE,
 )
 from gpt_engineer.core.files_dict import FilesDict, file_to_lines_dict
 from gpt_engineer.core.preprompts_holder import PrepromptsHolder
@@ -304,7 +302,6 @@
     # Add files as input
     messages.append(HumanMessage(content=f"{files_dict.to_chat()}"))
     messages.append(HumanMessage(content=prompt.to_langchain_content()))
-    # messages.append(HumanMessage(content=f"Request: {prompt}"))
     memory[DEBUG_LOG_FILE] = (
         "UPLOADED FILES:\n" + files_dict.to_log() + "\nPROMPT:\n" + prompt.text
     )
@@ -320,22 +317,7 @@
     edit_refinements = 0
     while edit_refinements <= MAX_EDIT_REFINEMENT_STEPS:
         messages = ai.next(messages, step_name=curr_fn())
-<<<<<<< HEAD
-        files_dict = salvage_correct_hunks(messages, files_dict, memory, problems)
-
-        if len(problems) > 0:
-            messages.append(
-                HumanMessage(
-                    content="Some previously produced diffs were not on the requested format, or the code part was not found in the code. Details: "
-                    + "\n".join(problems)
-                    + "\n Only rewrite the problematic diffs, making sure that the failing ones are now on the correct format and can be found in the code. Make sure to not repeat past mistakes. \n"
-                )
-            )
-            messages = ai.next(messages, step_name=curr_fn())
-            edit_refinements += 1
-            files_dict = salvage_correct_hunks(messages, files_dict, memory, problems)
-=======
-        files_dict = salvage_correct_hunks(messages, files_dict, problems)
+        files_dict = salvage_correct_hunks(messages, files_dict, problems, memory)
 
         # if len(problems) > 0:
         #     messages.append(
@@ -348,7 +330,6 @@
         #     messages = ai.next(messages, step_name=curr_fn())
         #     edit_refinements += 1
         #     files_dict = salvage_correct_hunks(messages, files_dict, problems)
->>>>>>> c7c2fc78
         return files_dict
 
 
@@ -356,6 +337,7 @@
     messages: List,
     files_dict: FilesDict,
     error_message: List,
+    memory: BaseMemory,
 ) -> FilesDict:
     ai_response = messages[-1].content.strip()
 
@@ -370,10 +352,8 @@
             )
             error_message.extend(problems)
     files_dict = apply_diffs(diffs, files_dict)
-<<<<<<< HEAD
     memory.log(IMPROVE_LOG_FILE, "\n\n".join(x.pretty_repr() for x in messages))
     memory.log(DIFF_LOG_FILE, "\n\n".join(error_message))
-=======
     return files_dict
 
 
@@ -410,5 +390,4 @@
         print(captured_string)
         memory[DEBUG_LOG_FILE] += "\nCONSOLE OUTPUT:\n" + captured_string
 
->>>>>>> c7c2fc78
     return files_dict