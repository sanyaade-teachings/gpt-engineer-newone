--- conflicted
+++ resolved
@@ -304,13 +304,9 @@
         SystemMessage(content=setup_sys_prompt_existing_code(preprompts)),
     ]
 
-<<<<<<< HEAD
     if additional_context:
         messages.append(HumanMessage(content=additional_context))
 
-=======
-    # Add files as input
->>>>>>> e23e02f4
     messages.append(HumanMessage(content=f"{files_dict.to_chat()}"))
     messages.append(HumanMessage(content=prompt.to_langchain_content()))
     memory.log(
