--- conflicted
+++ resolved
@@ -77,9 +77,6 @@
 Message = Union[AIMessage, HumanMessage, SystemMessage]
 
 
-<<<<<<< HEAD
-def setup_sys_prompt(dbs: FileRepositories) -> str:
-=======
 def get_platform_info():
     """Returns the Platform: OS, and the Python version.
     This is used for self healing.  There are some possible areas of conflict here if
@@ -92,8 +89,19 @@
     return a + b
 
 
-def setup_sys_prompt(dbs: DBs) -> str:
->>>>>>> 2a66dd57
+def get_platform_info():
+    """Returns the Platform: OS, and the Python version.
+    This is used for self healing.  There are some possible areas of conflict here if
+    you use a different version of Python in your virtualenv.  A better solution would
+    be to have this info printed from the virtualenv.
+    """
+    v = version_info
+    a = f"Python Version: {v.major}.{v.minor}.{v.micro}"
+    b = f"\nOS: {platform()}\n"
+    return a + b
+
+
+def setup_sys_prompt(dbs: FileRepositories) -> str:
     """
     Constructs a system prompt for the AI based on predefined instructions and philosophies.
 
@@ -668,7 +676,7 @@
     return []
 
 
-def self_heal(ai: AI, dbs: DBs):
+def self_heal(ai: AI, dbs: FileRepositories):
     """Attempts to execute the code from the entrypoint and if it fails,
     sends the error output back to the AI with instructions to fix.
     This code will make `MAX_SELF_HEAL_ATTEMPTS` to try and fix the code
@@ -763,11 +771,8 @@
     IMPROVE_CODE = "improve_code"
     EVAL_IMPROVE_CODE = "eval_improve_code"
     EVAL_NEW_CODE = "eval_new_code"
-<<<<<<< HEAD
+    SELF_HEAL = "self_heal"
     VECTOR_IMPROVE = "vector_improve"
-=======
-    SELF_HEAL = "self_heal"
->>>>>>> 2a66dd57
 
 
 STEPS = {
