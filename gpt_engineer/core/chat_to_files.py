"""
This Python script provides functionalities for parsing chat transcripts that contain file paths and code blocks,
applying diffs to these files, and parsing unified git diff format strings. The script is designed to work within
a larger system that involves processing and manipulating code files based on chat inputs and diff information.

Key Components:
- chat_to_files_dict: Parses a chat transcript, extracting file paths and associated code blocks, and organizes
  them into a FilesDict object, which is a custom dictionary format designed to hold file contents keyed by their paths.

- apply_diffs: Takes a dictionary of Diff objects (which represent changes to be made to files) and a FilesDict
  object containing the current state of files. It applies the changes described by the Diff objects to the
  corresponding files in the FilesDict, updating the file contents as specified by the diffs.

- parse_diffs: Parses a string containing diffs in the unified git diff format, extracting the changes described
  in the diffs and organizing them into a dictionary of Diff objects, keyed by the filename to which each diff applies.

- parse_diff_block: Parses a single block of text from a diff string, translating it into a Diff object that
  represents the changes described in that block of text.

This script is intended for use in environments where code collaboration or review is conducted through chat interfaces,
allowing for the dynamic application of changes to code bases and the efficient handling of file and diff information in chat transcripts.
"""

import logging
import re

from typing import Dict, Tuple

import regex

from gpt_engineer.core.diff import ADD, REMOVE, RETAIN, Diff, Hunk
from gpt_engineer.core.files_dict import FilesDict, file_to_lines_dict

# Initialize a logger for this module
logger = logging.getLogger(__name__)


class DiffError(ValueError):
    pass


def chat_to_files_dict(chat: str) -> FilesDict:
    """
    Converts a chat string containing file paths and code blocks into a FilesDict object.

    Args:
    - chat (str): The chat string containing file paths and code blocks.

    Returns:
    - FilesDict: A dictionary with file paths as keys and code blocks as values.
    """
    # Regex to match file paths and associated code blocks
    regex = r"(\S+)\n\s*```[^\n]*\n(.+?)```"
    matches = re.finditer(regex, chat, re.DOTALL)

    files_dict = FilesDict()
    for match in matches:
        # Clean and standardize the file path
        path = re.sub(r'[\:<>"|?*]', "", match.group(1))
        path = re.sub(r"^\[(.*)\]$", r"\1", path)
        path = re.sub(r"^`(.*)`$", r"\1", path)
        path = re.sub(r"[\]\:]$", "", path)

        # Extract and clean the code content
        content = match.group(2)

        # Add the cleaned path and content to the FilesDict
        files_dict[path.strip()] = content.strip()

    return files_dict


def apply_diffs(diffs: Dict[str, Diff], files: FilesDict) -> FilesDict:
    """
    Applies diffs to the provided files.

    Args:
    - diffs (Dict[str, Diff]): A dictionary of diffs to apply, keyed by filename.
    - files (FilesDict): The original files to which diffs will be applied.

    Returns:
    - FilesDict: The updated files after applying diffs.
    """
    REMOVE_FLAG = "<REMOVE_LINE>"  # Placeholder to mark lines for removal
    for diff in diffs.values():
        if diff.is_new_file():
            # If it's a new file, create it with the content from the diff
            files[diff.filename_post] = "\n".join(
                line[1] for hunk in diff.hunks for line in hunk.lines
            )
        else:
            # Convert the file content to a dictionary of lines
            line_dict = file_to_lines_dict(files[diff.filename_pre])
            for hunk in diff.hunks:
                current_line = hunk.start_line_pre_edit
                for line in hunk.lines:
                    if line[0] == RETAIN:
                        current_line += 1
                    elif line[0] == ADD:
                        # Handle added lines
                        current_line -= 1
                        if (
                            current_line in line_dict.keys()
                            and line_dict[current_line] != REMOVE_FLAG
                        ):
                            line_dict[current_line] += "\n" + line[1]
                        else:
                            line_dict[current_line] = line[1]
                        print(
                            f"\nAdded line {line[1]} to {diff.filename_post} at line {current_line} end"
                        )
                        current_line += 1
                    elif line[0] == REMOVE:
                        # Mark removed lines with REMOVE_FLAG
                        line_dict[current_line] = REMOVE_FLAG
                        print(
                            f"\nRemoved line {line[1]} from {diff.filename_post} at line {current_line}"
                        )
                        current_line += 1

            # Remove lines marked for removal
            line_dict = {
                key: line_content
                for key, line_content in line_dict.items()
                if REMOVE_FLAG not in line_content
            }
            # Reassemble the file content
            files[diff.filename_post] = "\n".join(line_dict.values())
    return files


def parse_diffs(diff_string: str) -> dict:
    """
    Parses a diff string in the unified git diff format.

    Args:
    - diff_string (str): The diff string to parse.

    Returns:
    - dict: A dictionary of Diff objects keyed by filename.
    """
    # Regex to match individual diff blocks
    diff_block_pattern = regex.compile(
        r"```.*?\n\s*?--- .*?\n\s*?\+\+\+ .*?\n(?:@@ .*? @@\n(?:[-+ ].*?\n)*?)*?```",
        re.DOTALL,
    )

    diffs = {}
    try:
        for block in diff_block_pattern.finditer(diff_string, timeout=1):
            diff_block = block.group()

            # Parse individual diff blocks and update the diffs dictionary
            diffs.update(parse_diff_block(diff_block))
    except TimeoutError:
        raise DiffError(
            '`diff_block_pattern.finditer` has timed out'
        )

    if not diffs:
<<<<<<< HEAD
        raise DiffError(
            f"The diff {diff_string} is not a valid diff in the unified git diff format"
=======
        print(
            "GPT did not provide any proposed changes. Please try to reselect the files for uploading and edit your prompt file."
>>>>>>> 9486b87e
        )

    return diffs


def parse_diff_block(diff_block: str) -> dict:
    """
    Parses a block of diff text into a Diff object.

    Args:
    - diff_block (str): A single block of diff text.

    Returns:
    - dict: A dictionary containing a single Diff object keyed by the post-edit filename.
    """
    lines = diff_block.strip().split("\n")[1:-1]  # Exclude the opening and closing ```
    diffs = {}
    current_diff = None
    hunk_lines = []
    filename_pre = None
    filename_post = None
    hunk_header = None

    for line in lines:
        if line.startswith("--- "):
            # Pre-edit filename
            filename_pre = line[4:]
        elif line.startswith("+++ "):
            # Post-edit filename and initiation of a new Diff object
            if (
                filename_post is not None
                and current_diff is not None
                and hunk_header is not None
            ):
                current_diff.hunks.append(Hunk(*hunk_header, hunk_lines))
                hunk_lines = []
            filename_post = line[4:]
            current_diff = Diff(filename_pre, filename_post)
            diffs[filename_post] = current_diff
        elif line.startswith("@@ "):
            # Start of a new hunk in the diff
            if hunk_lines and current_diff is not None and hunk_header is not None:
                current_diff.hunks.append(Hunk(*hunk_header, hunk_lines))
                hunk_lines = []
            hunk_header = parse_hunk_header(line)
        elif line.startswith("+"):
            # Added line
            hunk_lines.append((ADD, line[1:]))
        elif line.startswith("-"):
            # Removed line
            hunk_lines.append((REMOVE, line[1:]))
        else:
            # Retained line
            hunk_lines.append((RETAIN, line[1:]))

    # Append the last hunk if any
    if current_diff is not None and hunk_lines and hunk_header is not None:
        current_diff.hunks.append(Hunk(*hunk_header, hunk_lines))

    return diffs


def parse_hunk_header(header_line) -> Tuple[int, int, int, int]:
    """
    Parses the header of a hunk from a diff.

    Args:
    - header_line (str): The header line of a hunk.

    Returns:
    - tuple: A tuple containing start and length information for pre- and post-edit.
    """
    pattern = re.compile(r"^@@ -\d{1,},\d{1,} \+\d{1,},\d{1,} @@$")

    if not pattern.match(header_line):
        # Return a default value if the header does not match the expected format
        return 0, 0, 0, 0

    pre, post = header_line.split(" ")[1:3]
    start_line_pre_edit, hunk_len_pre_edit = map(int, pre[1:].split(","))
    start_line_post_edit, hunk_len_post_edit = map(int, post[1:].split(","))
    return (
        start_line_pre_edit,
        hunk_len_pre_edit,
        start_line_post_edit,
        hunk_len_post_edit,
    )<|MERGE_RESOLUTION|>--- conflicted
+++ resolved
@@ -158,13 +158,9 @@
         )
 
     if not diffs:
-<<<<<<< HEAD
+        # TODO: Deal with it
         raise DiffError(
             f"The diff {diff_string} is not a valid diff in the unified git diff format"
-=======
-        print(
-            "GPT did not provide any proposed changes. Please try to reselect the files for uploading and edit your prompt file."
->>>>>>> 9486b87e
         )
 
     return diffs
