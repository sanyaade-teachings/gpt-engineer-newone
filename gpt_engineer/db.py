--- conflicted
+++ resolved
@@ -1,9 +1,6 @@
-<<<<<<< HEAD
+import datetime
 import logging
-=======
-import datetime
 import shutil
->>>>>>> ac03a240
 
 from dataclasses import dataclass
 from pathlib import Path
