--- conflicted
+++ resolved
@@ -12,20 +12,12 @@
         self.path.mkdir(parents=True, exist_ok=True)
 
     def __getitem__(self, key):
-<<<<<<< HEAD
-        try:
-            with open(self.path / key, encoding='utf-8') as f:
-                return f.read()
-        except FileNotFoundError:
-            raise KeyError(key)
-=======
         full_path = self.path / key
 
         if not full_path.is_file():
             raise KeyError(key)
         with full_path.open("r", encoding="utf-8") as f:
             return f.read()
->>>>>>> c6cd17e3
 
     def __setitem__(self, key, val):
         full_path = self.path / key
