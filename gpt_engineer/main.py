import json
import logging
import shutil

from pathlib import Path

import typer

from gpt_engineer import steps
from gpt_engineer.ai import AI, fallback_model
from gpt_engineer.collect import collect_learnings
from gpt_engineer.db import DB, DBs
from gpt_engineer.steps import STEPS

app = typer.Typer()


@app.command()
def main(
    project_path: str = typer.Argument("example", help="path"),
    delete_existing: bool = typer.Argument(False, help="delete existing files"),
<<<<<<< HEAD
    model: str = "gpt-4",
    temperature: float = 1.0,
=======
    model: str = typer.Argument("gpt-4", help="model id string"),
    temperature: float = 0.1,
>>>>>>> 31853a6d
    steps_config: steps.Config = typer.Option(
        steps.Config.DEFAULT, "--steps", "-s", help="decide which steps to run"
    ),
    verbose: bool = typer.Option(False, "--verbose", "-v"),
    run_prefix: str = typer.Option(
        "",
        help=(
            "run prefix, if you want to run multiple variants of the same project and "
            "later compare them"
        ),
    ),
):
    logging.basicConfig(level=logging.DEBUG if verbose else logging.INFO)

    input_path = Path(project_path).absolute()
    memory_path = input_path / f"{run_prefix}memory"
    workspace_path = input_path / f"{run_prefix}workspace"

    if delete_existing:
        # Delete files and subdirectories in paths
        shutil.rmtree(memory_path, ignore_errors=True)
        shutil.rmtree(workspace_path, ignore_errors=True)

    model = fallback_model(model)

    ai = AI(
        model=model,
        temperature=temperature,
    )

    dbs = DBs(
        memory=DB(memory_path),
        logs=DB(memory_path / "logs"),
        input=DB(input_path),
        workspace=DB(workspace_path),
        preprompts=DB(Path(__file__).parent / "preprompts"),
    )

    steps = STEPS[steps_config]
    for step in steps:
        messages = step(ai, dbs)
        dbs.logs[step.__name__] = json.dumps(messages)

    collect_learnings(model, temperature, steps, dbs)


if __name__ == "__main__":
    app()<|MERGE_RESOLUTION|>--- conflicted
+++ resolved
@@ -19,13 +19,8 @@
 def main(
     project_path: str = typer.Argument("example", help="path"),
     delete_existing: bool = typer.Argument(False, help="delete existing files"),
-<<<<<<< HEAD
-    model: str = "gpt-4",
+    model: str = typer.Argument("gpt-4", help="model id string"),
     temperature: float = 1.0,
-=======
-    model: str = typer.Argument("gpt-4", help="model id string"),
-    temperature: float = 0.1,
->>>>>>> 31853a6d
     steps_config: steps.Config = typer.Option(
         steps.Config.DEFAULT, "--steps", "-s", help="decide which steps to run"
     ),
