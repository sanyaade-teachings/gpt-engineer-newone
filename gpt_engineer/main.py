--- conflicted
+++ resolved
@@ -1,16 +1,8 @@
 import logging
 import os
-<<<<<<< HEAD
-=======
-
->>>>>>> fd27ad90
 from pathlib import Path
 import openai
 import typer
-<<<<<<< HEAD
-=======
-
->>>>>>> fd27ad90
 from dotenv import load_dotenv
 
 from gpt_engineer.ai import AI
