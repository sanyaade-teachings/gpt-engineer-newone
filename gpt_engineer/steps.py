import json
import subprocess

from gpt_engineer.ai import AI
from gpt_engineer.chat_to_files import parse_chat, to_files
from gpt_engineer.db import DBs


def setup_sys_prompt(dbs):
    return dbs.identity["generate"] + "\nUseful to know:\n" + dbs.identity["philosophy"]


def simple_gen(ai: AI, dbs: DBs):
    """Run the AI on the main prompt and save the results"""
    messages = ai.start(
        setup_sys_prompt(dbs),
        dbs.input["main_prompt"],
    )
    to_files(messages[-1]["content"], dbs.workspace)
    return messages


def clarify(ai: AI, dbs: DBs):
    """
    Ask the user if they want to clarify anything and save the results to the workspace
    """
    messages = [ai.fsystem(dbs.identity["qa"])]
    user = dbs.input["main_prompt"]
    while True:
        messages = ai.next(messages, user)

        if messages[-1]["content"].strip().lower().startswith("no"):
            break

        print()
        user = input('(answer in text, or "q" to move on)\n')
        print()

        if not user or user == "q":
            break

        user += (
            "\n\n"
            "Is anything else unclear? If yes, only answer in the form:\n"
            "{remaining unclear areas} remaining questions.\n"
            "{Next question}\n"
            'If everything is sufficiently clear, only answer "no".'
        )

    print()
    return messages


def gen_spec(ai: AI, dbs: DBs):
    """
    Generate a spec from the main prompt + clarifications and save the results to
    the workspace
    """
    messages = [
        ai.fsystem(setup_sys_prompt(dbs)),
        ai.fsystem(f"Instructions: {dbs.input['main_prompt']}"),
    ]

    messages = ai.next(messages, dbs.identity["spec"])

    dbs.memory["specification"] = messages[-1]["content"]

    return messages


def respec(ai: AI, dbs: DBs):
    messages = dbs.logs[gen_spec.__name__]
    messages += [ai.fsystem(dbs.identity["respec"])]

    messages = ai.next(messages)
    messages = ai.next(
        messages,
        (
            "Based on the conversation so far, please reiterate the specification for "
            "the program. "
            "If there are things that can be improved, please incorporate the "
            "improvements. "
            "If you are satisfied with the specification, just write out the "
            "specification word by word again."
        ),
    )

    dbs.memory["specification"] = messages[-1]["content"]
    return messages


def gen_unit_tests(ai: AI, dbs: DBs):
    """
    Generate unit tests based on the specification, that should work.
    """
    messages = [
        ai.fsystem(setup_sys_prompt(dbs)),
        ai.fuser(f"Instructions: {dbs.input['main_prompt']}"),
        ai.fuser(f"Specification:\n\n{dbs.memory['specification']}"),
    ]

    messages = ai.next(messages, dbs.identity["unit_tests"])

    dbs.memory["unit_tests"] = messages[-1]["content"]
    to_files(dbs.memory["unit_tests"], dbs.workspace)

    return messages


def gen_clarified_code(ai: AI, dbs: DBs):
    # get the messages from previous step

    messages = json.loads(dbs.logs[clarify.__name__])

    messages = [
        ai.fsystem(setup_sys_prompt(dbs)),
    ] + messages[1:]
    messages = ai.next(messages, dbs.identity["use_qa"])

    to_files(messages[-1]["content"], dbs.workspace)
    return messages


def gen_code(ai: AI, dbs: DBs):
    # get the messages from previous step

    messages = [
        ai.fsystem(setup_sys_prompt(dbs)),
        ai.fuser(f"Instructions: {dbs.input['main_prompt']}"),
        ai.fuser(f"Specification:\n\n{dbs.memory['specification']}"),
        ai.fuser(f"Unit tests:\n\n{dbs.memory['unit_tests']}"),
    ]
    messages = ai.next(messages, dbs.identity["use_qa"])
    to_files(messages[-1]["content"], dbs.workspace)
    return messages


def execute_entrypoint(ai, dbs):
    command = dbs.workspace["run.sh"]

    print("Do you want to execute this code?")
    print()
    print(command)
    print()
    print('If yes, type "yes". If no, press enter.')
    print()
    if input().lower() != "yes":
        print("Ok, not executing the code.")
        return []
    print("Executing the code...")
    print()
    subprocess.run("bash run.sh", shell=True, cwd=dbs.workspace.path)
    return []


def gen_entrypoint(ai, dbs):
    messages = ai.start(
        system=(
            "You will get information about a codebase that is currently on disk in "
            f"the folder {dbs.workspace.path}.\n"
            "From this you will answer with code blocks that includes all the necessary "
            "Windows, MacOS, and Linux terminal commands to "
            "a) install dependencies "
            "b) run all necessary parts of the codebase (in parallell if necessary).\n"
            "Do not install globally. Do not use sudo.\n"
            "Do not explain the code, just give the commands.\n"
        ),
        user="Information about the codebase:\n\n" + dbs.workspace["all_output.txt"],
    )
    print()

    blocks = parse_chat(messages[-1]["content"])
    for lang, _ in blocks:
        assert lang in [
            "",
            "bash",
            "sh",
        ], "Generated entrypoint command that was not bash"

    dbs.workspace["run.sh"] = "\n".join(block for lang, block in blocks)
    return messages


def use_feedback(ai: AI, dbs: DBs):
    messages = [
        ai.fsystem(setup_sys_prompt(dbs)),
        ai.fuser(f"Instructions: {dbs.input['main_prompt']}"),
        ai.fassistant(dbs.workspace["all_output.txt"]),
        ai.fsystem(dbs.identity["use_feedback"]),
    ]
    messages = ai.next(messages, dbs.memory["feedback"])
    to_files(messages[-1]["content"], dbs.workspace)
    return messages


# Different configs of what steps to run
STEPS = {
    "default": [gen_spec, gen_unit_tests, gen_code, gen_entrypoint, execute_entrypoint],
    "benchmark": [gen_spec, gen_unit_tests, gen_code, gen_entrypoint],
    "simple": [simple_gen, gen_entrypoint, execute_entrypoint],
    "clarify": [clarify, gen_clarified_code, gen_entrypoint, execute_entrypoint],
    "respec": [
<<<<<<< HEAD
        gen_spec, 
        respec, 
        gen_unit_tests, 
        gen_code, 
        gen_entrypoint, 
        execute_entrypoint
=======
        gen_spec,
        respec,
        gen_unit_tests,
        gen_code,
        gen_entrypoint,
        execute_entrypoint,
>>>>>>> d3d1c9e5
    ],
    "execute_only": [execute_entrypoint],
    "use_feedback": [use_feedback],
}

# Future steps that can be added:
# self_reflect_and_improve_files,
# add_tests
# run_tests_and_fix_files,
# improve_based_on_in_file_feedback_comments<|MERGE_RESOLUTION|>--- conflicted
+++ resolved
@@ -200,21 +200,12 @@
     "simple": [simple_gen, gen_entrypoint, execute_entrypoint],
     "clarify": [clarify, gen_clarified_code, gen_entrypoint, execute_entrypoint],
     "respec": [
-<<<<<<< HEAD
-        gen_spec, 
-        respec, 
-        gen_unit_tests, 
-        gen_code, 
-        gen_entrypoint, 
-        execute_entrypoint
-=======
         gen_spec,
         respec,
         gen_unit_tests,
         gen_code,
         gen_entrypoint,
         execute_entrypoint,
->>>>>>> d3d1c9e5
     ],
     "execute_only": [execute_entrypoint],
     "use_feedback": [use_feedback],
