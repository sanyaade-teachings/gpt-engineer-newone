--- conflicted
+++ resolved
@@ -51,6 +51,7 @@
     while True:
         try:
             line = input()
+            if line == 'c': break
         except EOFError:
             break
         contents.append(line)
@@ -73,11 +74,7 @@
             break
 
         print()
-<<<<<<< HEAD
-        user = multi_line_input('(answer in text, or "c" to move on)\n')
-=======
-        user_input = input('(answer in text, or "c" to move on)\n')
->>>>>>> 31853a6d
+        user_input = multi_line_input('(answer in text, or "c" to move on)\n')
         print()
 
         if not user_input or user_input == "c":
