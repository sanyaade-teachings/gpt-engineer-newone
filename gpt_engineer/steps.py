--- conflicted
+++ resolved
@@ -1,8 +1,4 @@
-<<<<<<< HEAD
-=======
 import inspect
-import json
->>>>>>> ac03a240
 import re
 import subprocess
 
@@ -49,13 +45,8 @@
 
 def simple_gen(ai: AI, dbs: DBs) -> List[dict]:
     """Run the AI on the main prompt and save the results"""
-<<<<<<< HEAD
-    messages = ai.start(setup_sys_prompt(dbs), get_prompt(dbs))
-    to_files(ai.last_message_content(messages), dbs.workspace)
-=======
     messages = ai.start(setup_sys_prompt(dbs), get_prompt(dbs), step_name=curr_fn())
-    to_files(messages[-1]["content"], dbs.workspace)
->>>>>>> ac03a240
+    to_files(ai.last_message_content(messages), dbs.workspace)
     return messages
 
 
@@ -66,12 +57,8 @@
     messages = [ai.fsystem(dbs.preprompts["clarify"])]
     user_input = get_prompt(dbs)
     while True:
-<<<<<<< HEAD
-        messages = ai.next(messages, user_input)
+        messages = ai.next(messages, user_input, step_name=curr_fn())
         msg = ai.last_message_content(messages)
-=======
-        messages = ai.next(messages, user_input, step_name=curr_fn())
->>>>>>> ac03a240
 
         if msg == "Nothing more to clarify.":
             break
@@ -166,12 +153,7 @@
 
 def gen_clarified_code(ai: AI, dbs: DBs) -> List[dict]:
     """Takes clarification and generates code"""
-<<<<<<< HEAD
-
     messages = AI.deserialize_messages(dbs.logs[clarify.__name__])
-=======
-    messages = json.loads(dbs.logs[clarify.__name__])
->>>>>>> ac03a240
 
     messages = [
         ai.fsystem(setup_sys_prompt(dbs)),
@@ -190,13 +172,8 @@
         ai.fuser(f"Specification:\n\n{dbs.memory['specification']}"),
         ai.fuser(f"Unit tests:\n\n{dbs.memory['unit_tests']}"),
     ]
-<<<<<<< HEAD
-    messages = ai.next(messages, dbs.preprompts["use_qa"])
-    to_files(ai.last_message_content(messages), dbs.workspace)
-=======
     messages = ai.next(messages, dbs.preprompts["use_qa"], step_name=curr_fn())
-    to_files(messages[-1]["content"], dbs.workspace)
->>>>>>> ac03a240
+    to_files(ai.last_message_content(messages), dbs.workspace)
     return messages
 
 
@@ -270,13 +247,8 @@
         ai.fassistant(dbs.workspace["all_output.txt"]),
         ai.fsystem(dbs.preprompts["use_feedback"]),
     ]
-<<<<<<< HEAD
-    messages = ai.next(messages, dbs.input["feedback"])
-    to_files(ai.last_message_content(messages), dbs.workspace)
-=======
     messages = ai.next(messages, dbs.input["feedback"], step_name=curr_fn())
-    to_files(messages[-1]["content"], dbs.workspace)
->>>>>>> ac03a240
+    to_files(ai.last_message_content(messages), dbs.workspace)
     return messages
 
 
@@ -289,15 +261,10 @@
         ai.fuser(code_output),
         ai.fsystem(dbs.preprompts["fix_code"]),
     ]
-<<<<<<< HEAD
-    messages = ai.next(messages, "Please fix any errors in the code above.")
-    to_files(ai.last_message_content(messages), dbs.workspace)
-=======
     messages = ai.next(
         messages, "Please fix any errors in the code above.", step_name=curr_fn()
     )
-    to_files(messages[-1]["content"], dbs.workspace)
->>>>>>> ac03a240
+    to_files(ai.last_message_content(messages), dbs.workspace)
     return messages
 
 
