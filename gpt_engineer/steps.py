import inspect
import re
import subprocess

from enum import Enum
from typing import List, Union

from langchain.schema import AIMessage, HumanMessage, SystemMessage
from termcolor import colored

from gpt_engineer.ai import AI
from gpt_engineer.chat_to_files import (
    format_file_to_input,
    get_code_strings,
    overwrite_files,
    to_files,
)
from gpt_engineer.db import DBs
<<<<<<< HEAD
from gpt_engineer.learning import human_review_input
=======
from gpt_engineer.file_selector import ask_for_files
from gpt_engineer.learning import human_input
>>>>>>> c6729ceb

Message = Union[AIMessage, HumanMessage, SystemMessage]


def setup_sys_prompt(dbs: DBs) -> str:
    """Primes the AI with instructions as to how it should generate code and the philosophy to follow"""
    return (
        dbs.preprompts["roadmap"] + dbs.preprompts["generate"] + "\nUseful to know:\n" + dbs.preprompts["philosophy"]
    )


def setup_sys_prompt_existing_code(dbs: DBs) -> str:
    """
    Similar to code generation, but using an existing code base.
    """
    return (
        dbs.preprompts["implement_on_existing"]
        + "\nUseful to know:\n"
        + dbs.preprompts["philosophy"]
    )


def get_prompt(dbs: DBs) -> str:
    """
    Loads the user's prompt for the project from prompt file
    (While we migrate we have this fallback getter)
    """
    assert (
        "prompt" in dbs.input or "main_prompt" in dbs.input
    ), "Please put your prompt in the file `prompt` in the project directory"

    if "prompt" not in dbs.input:
        print(
            colored("Please put the prompt in the file `prompt`, not `main_prompt", "red")
        )
        print()
        return dbs.input["main_prompt"]

    return dbs.input["prompt"]


def curr_fn() -> str:
    """Get the name of the current function
       NOTE: This will be the name of the function that called this function,
       so it serves to ensure we don't hardcode the function name in the step, but allow the step names to be refactored
    """
    return inspect.stack()[1].function

# All steps below have the signature Step


def simple_gen(ai: AI, dbs: DBs) -> List[Message]:
    """Run the AI on the main prompt and save the results"""
    messages = ai.start(setup_sys_prompt(dbs), get_prompt(dbs), step_name=curr_fn())
    to_files(messages[-1].content.strip(), dbs.workspace)
    return messages


def clarify(ai: AI, dbs: DBs) -> List[Message]:
    """
    Ask the user if they want to clarify anything and save the results to the workspace
    """
    messages: List[Message] = [ai.fsystem(dbs.preprompts["clarify"])]
    user_input = get_prompt(dbs)
    while True:
        messages = ai.next(messages, user_input, step_name=curr_fn())
        msg = messages[-1].content.strip()

        if msg == "Nothing more to clarify.":
            break

        if msg.lower().startswith("no"):
            print("Nothing more to clarify.")
            break

        print()
        user_input = input('(answer in text, or "c" to move on)\n')
        print()

        if not user_input or user_input == "c":
            print("(letting gpt-engineer make its own assumptions)")
            print()
            messages = ai.next(
                messages,
                "Make your own assumptions and state them explicitly before starting",
                step_name=curr_fn(),
            )
            print()
            return messages

        user_input += (
            "\n\n"
            "Is anything else unclear? If yes, only answer in the form:\n"
            "{remaining unclear areas} remaining questions.\n"
            "{Next question}\n"
            'If everything is sufficiently clear, only answer "Nothing more to clarify.".'
        )

    print()
    return messages


def gen_spec(ai: AI, dbs: DBs) -> List[Message]:
    """
    Generate a spec from the main prompt + clarifications and save the results to
    the workspace
    """
    messages = [
        ai.fsystem(setup_sys_prompt(dbs)),
        ai.fsystem(f"Instructions: {dbs.input['prompt']}"),
    ]

    messages = ai.next(messages, dbs.preprompts["spec"], step_name=curr_fn())

    dbs.memory["specification"] = messages[-1].content.strip()

    return messages


def respec(ai: AI, dbs: DBs) -> List[Message]:
    """ Asks the LLM to review the specs so far and reiterate them if necessary """
    messages = AI.deserialize_messages(dbs.logs[gen_spec.__name__])
    messages += [ai.fsystem(dbs.preprompts["respec"])]

    messages = ai.next(messages, step_name=curr_fn())
    messages = ai.next(
        messages,
        (
            "Based on the conversation so far, please reiterate the specification for "
            "the program. "
            "If there are things that can be improved, please incorporate the "
            "improvements. "
            "If you are satisfied with the specification, just write out the "
            "specification word by word again."
        ),
        step_name=curr_fn(),
    )

    dbs.memory["specification"] = messages[-1].content.strip()
    return messages


def gen_unit_tests(ai: AI, dbs: DBs) -> List[dict]:
    """
    Generate unit tests based on the specification, that should work.
    """
    messages = [
        ai.fsystem(setup_sys_prompt(dbs)),
        ai.fuser(f"Instructions: {dbs.input['prompt']}"),
        ai.fuser(f"Specification:\n\n{dbs.memory['specification']}"),
    ]

    messages = ai.next(messages, dbs.preprompts["unit_tests"], step_name=curr_fn())

    dbs.memory["unit_tests"] = messages[-1].content.strip()
    to_files(dbs.memory["unit_tests"], dbs.workspace)

    return messages


def gen_clarified_code(ai: AI, dbs: DBs) -> List[dict]:
    """Takes clarification and generates code"""
    messages = AI.deserialize_messages(dbs.logs[clarify.__name__])

    messages = [
        ai.fsystem(setup_sys_prompt(dbs)),
    ] + messages[1:] # skip the first clarify message, which was the original clarify priming prompt
    messages = ai.next(messages, dbs.preprompts["generate"], step_name=curr_fn())

    to_files(messages[-1].content.strip(), dbs.workspace)
    return messages


def gen_code_after_unit_tests(ai: AI, dbs: DBs) -> List[dict]:
    """ Generates project code after unit tests have been produced """
    messages = [
        ai.fsystem(setup_sys_prompt(dbs)),
        ai.fuser(f"Instructions: {dbs.input['prompt']}"),
        ai.fuser(f"Specification:\n\n{dbs.memory['specification']}"),
        ai.fuser(f"Unit tests:\n\n{dbs.memory['unit_tests']}"),
    ]
    messages = ai.next(messages, dbs.preprompts["generate"], step_name=curr_fn())
    to_files(messages[-1].content.strip(), dbs.workspace)
    return messages


def execute_entrypoint(ai: AI, dbs: DBs) -> List[dict]:
    command = dbs.workspace["run.sh"]

    print("Do you want to execute this code?")
    print()
    print(command)
    print()
    print('If yes, press enter. Otherwise, type "no"')
    print()
    if input() not in ["", "y", "yes"]:
        print("Ok, not executing the code.")
        return []
    print("Executing the code...")
    print()
    print(
        colored(
            "Note: If it does not work as expected, consider running the code"
            + " in another way than above.",
            "green",
        )
    )
    print()
    print("You can press ctrl+c *once* to stop the execution.")
    print()

    p = subprocess.Popen("bash run.sh", shell=True, cwd=dbs.workspace.path)
    try:
        p.wait()
    except KeyboardInterrupt:
        print()
        print("Stopping execution.")
        print("Execution stopped.")
        p.kill()
        print()

    return []


def gen_entrypoint(ai: AI, dbs: DBs) -> List[dict]:
    messages = ai.start(
        system=(
            "You will get information about a codebase that is currently on disk in "
            "the current folder.\n"
            "From this you will answer with code blocks that includes all the necessary "
            "unix terminal commands to "
            "a) install dependencies "
            "b) run all necessary parts of the codebase (in parallel if necessary).\n"
            "Do not install globally. Do not use sudo.\n"
            "Do not explain the code, just give the commands.\n"
            "Do not use placeholders, use example values (like . for a folder argument) "
            "if necessary.\n"
        ),
        user="Information about the codebase:\n\n" + dbs.workspace["all_output.txt"],
        step_name=curr_fn(),
    )
    print()

    regex = r"```\S*\n(.+?)```"
    matches = re.finditer(regex, messages[-1].content.strip(), re.DOTALL)
    dbs.workspace["run.sh"] = "\n".join(match.group(1) for match in matches)
    return messages


def use_feedback(ai: AI, dbs: DBs):
    messages = [
        ai.fsystem(setup_sys_prompt(dbs)),
        ai.fuser(f"Instructions: {dbs.input['prompt']}"),
        ai.fassistant(dbs.workspace["all_output.txt"]), # reload previously generated code
        # ai.fsystem(dbs.preprompts["use_feedback"]),  # No prompt is currently used, but can be added from here
    ]
    if dbs.input["feedback"]:
        messages = ai.next(messages, dbs.input["feedback"], step_name=curr_fn())
        to_files(messages[-1].content.strip(), dbs.workspace)
        return messages
    else:
        print("No feedback was found in the input folder. Please create a file called 'feedback' in the same folder as the prompt file.")
        exit(1)

def improve_existing_code(ai: AI, dbs: DBs):
    """
    Ask the user for a list of paths, ask the AI agent to
    improve, fix or add a new functionality
    A file selection will appear to select the files.
    The terminal will ask for the prompt.
    """
    file_path_info = ask_for_files(dbs.input)
    files_info = get_code_strings(dbs.input)
    dbs.input["prompt"] = input(
        "\nWhat do you need to improve with the selected files?\n"
    )

    confirm_str = f"""
-----------------------------
The following files will be used in the improvement process:
{dbs.input["file_list.txt"]}

The inserted prompt is the following:
'{dbs.input['prompt']}'
-----------------------------

You can change these files in .gpteng folder ({dbs.input.path}) in your project
before proceeding.

Press enter to proceed with modifications.

"""
    input(confirm_str)
    messages = [
        ai.fsystem(setup_sys_prompt_existing_code(dbs)),
        ai.fuser(f"Instructions: {dbs.input['prompt']}"),
    ]
    # Add files as input
    for file_name, file_str in files_info.items():
        code_input = format_file_to_input(file_name, file_str)
        messages.append(ai.fuser(f"{code_input}"))

    output_format_str = """
Make sure the output of any files is in the following format where
FILENAME is the file name including the file extension,
LANG is the markup code block language for the code's language, and CODE is the code:

FILENAME
```LANG
CODE
```
"""

    messages = ai.next(messages, output_format_str, step_name=curr_fn())
    # Maybe we should add another step called "replace" or "overwrite"
    overwrite_files(messages[-1].content.strip(), dbs, replace_files=file_path_info)
    return messages


def fix_code(ai: AI, dbs: DBs):
    messages = AI.deserialize_messages(dbs.logs[gen_code_after_unit_tests.__name__])
    code_output = messages[-1].content.strip()
    messages = [
        ai.fsystem(setup_sys_prompt(dbs)),
        ai.fuser(f"Instructions: {dbs.input['prompt']}"),
        ai.fuser(code_output),
        ai.fsystem(dbs.preprompts["fix_code"]),
    ]
    messages = ai.next(
        messages, "Please fix any errors in the code above.", step_name=curr_fn()
    )
    to_files(messages[-1].content.strip(), dbs.workspace)
    return messages


def human_review(ai: AI, dbs: DBs):
    """ Collects and stores human review of the code """
    review = human_review_input()
    dbs.memory["review"] = review.to_json()  # type: ignore
    return []


class Config(str, Enum):
    DEFAULT = "default"
    BENCHMARK = "benchmark"
    SIMPLE = "simple"
    TDD = "tdd"
    TDD_PLUS = "tdd+"
    CLARIFY = "clarify"
    RESPEC = "respec"
    EXECUTE_ONLY = "execute_only"
    EVALUATE = "evaluate"
    USE_FEEDBACK = "use_feedback"
    IMPROVE_CODE = "improve_code"


# Define the steps to run for different configs
STEPS = {
    Config.DEFAULT: [
        clarify,
        gen_clarified_code,
        gen_entrypoint,
        execute_entrypoint,
        human_review,
    ],
    Config.BENCHMARK: [
        simple_gen, 
        gen_entrypoint,
    ],
    Config.SIMPLE: [
        simple_gen, 
        gen_entrypoint, 
        execute_entrypoint,
    ],
    Config.TDD: [
        gen_spec,
        gen_unit_tests,
        gen_code_after_unit_tests,
        gen_entrypoint,
        execute_entrypoint,
        human_review,
    ],
    Config.TDD_PLUS: [
        gen_spec,
        gen_unit_tests,
        gen_code_after_unit_tests,
        fix_code,
        gen_entrypoint,
        execute_entrypoint,
        human_review,
    ],
    Config.CLARIFY: [
        clarify,
        gen_clarified_code,
        gen_entrypoint,
        execute_entrypoint,
        human_review,
    ],
    Config.RESPEC: [
        gen_spec,
        respec,
        gen_unit_tests,
        gen_code_after_unit_tests,
        fix_code,
        gen_entrypoint,
        execute_entrypoint,
        human_review,
    ],
<<<<<<< HEAD
    Config.USE_FEEDBACK: [
        use_feedback, 
        gen_entrypoint, 
        execute_entrypoint, 
        human_review,
    ],
    Config.EXECUTE_ONLY: [
        execute_entrypoint,
    ],
    Config.EVALUATE: [
        execute_entrypoint, 
        human_review,
    ],
=======
    Config.USE_FEEDBACK: [use_feedback, gen_entrypoint, execute_entrypoint, human_review],
    Config.EXECUTE_ONLY: [execute_entrypoint],
    Config.EVALUATE: [execute_entrypoint, human_review],
    Config.IMPROVE_CODE: [improve_existing_code],
>>>>>>> c6729ceb
}

# Future steps that can be added:
# run_tests_and_fix_files
# execute_entrypoint_and_fix_files_if_it_results_in_error<|MERGE_RESOLUTION|>--- conflicted
+++ resolved
@@ -16,12 +16,8 @@
     to_files,
 )
 from gpt_engineer.db import DBs
-<<<<<<< HEAD
 from gpt_engineer.learning import human_review_input
-=======
 from gpt_engineer.file_selector import ask_for_files
-from gpt_engineer.learning import human_input
->>>>>>> c6729ceb
 
 Message = Union[AIMessage, HumanMessage, SystemMessage]
 
@@ -430,7 +426,6 @@
         execute_entrypoint,
         human_review,
     ],
-<<<<<<< HEAD
     Config.USE_FEEDBACK: [
         use_feedback, 
         gen_entrypoint, 
@@ -444,12 +439,9 @@
         execute_entrypoint, 
         human_review,
     ],
-=======
-    Config.USE_FEEDBACK: [use_feedback, gen_entrypoint, execute_entrypoint, human_review],
-    Config.EXECUTE_ONLY: [execute_entrypoint],
-    Config.EVALUATE: [execute_entrypoint, human_review],
-    Config.IMPROVE_CODE: [improve_existing_code],
->>>>>>> c6729ceb
+    Config.IMPROVE_CODE: [
+        improve_existing_code
+    ],
 }
 
 # Future steps that can be added:
