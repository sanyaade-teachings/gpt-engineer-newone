import json
import subprocess

from gpt_engineer.ai import AI
from gpt_engineer.chat_to_files import to_files
from gpt_engineer.db import DBs
from gpt_engineer.chat_to_files import parse_chat


def setup_sys_prompt(dbs):
    return dbs.identity["generate"] + "\nUseful to know:\n" + dbs.identity["philosophy"]


def simple_gen(ai: AI, dbs: DBs):
    """Run the AI on the main prompt and save the results"""
    messages = ai.start(
        setup_sys_prompt(dbs),
        dbs.input["main_prompt"],
    )
    to_files(messages[-1]["content"], dbs.workspace)
    return messages


def clarify(ai: AI, dbs: DBs):
    """
    Ask the user if they want to clarify anything and save the results to the workspace
    """
    messages = [ai.fsystem(dbs.identity["qa"])]
    user = dbs.input["main_prompt"]
    while True:
        messages = ai.next(messages, user)

        if messages[-1]["content"].strip().lower().startswith("no"):
            break

        print()
        user = input('(answer in text, or "q" to move on)\n')
        print()

        if not user or user == "q":
            break

        user += (
            "\n\n"
            "Is anything else unclear? If yes, only answer in the form:\n"
            "{remaining unclear areas} remaining questions.\n"
            "{Next question}\n"
            'If everything is sufficiently clear, only answer "no".'
        )

    print()
    return messages


def gen_spec(ai: AI, dbs: DBs):
    """
    Generate a spec from the main prompt + clarifications and save the results to the workspace
    """
    messages = [
        ai.fsystem(setup_sys_prompt(dbs)),
        ai.fsystem(f"Instructions: {dbs.input['main_prompt']}"),
    ]

    messages = ai.next(messages, dbs.identity["spec"])

    dbs.memory["specification"] = messages[-1]["content"]

    return messages

def respec(ai: AI, dbs: DBs):
    messages = dbs.logs[gen_spec.__name__]
    messages += [ai.fsystem(dbs.identity["respec"])]

    messages = ai.next(messages)
    messages = ai.next(
        messages,
        (
            'Based on the conversation so far, please reiterate the specification for the program. '
            'If there are things that can be improved, please incorporate the improvements. '
            "If you are satisfied with the specification, just write out the specification word by word again."
        )
    )

    dbs.memory["specification"] = messages[-1]["content"]
    return messages


def gen_unit_tests(ai: AI, dbs: DBs):
    """
    Generate unit tests based on the specification, that should work.
    """
    messages = [
        ai.fsystem(setup_sys_prompt(dbs)),
        ai.fuser(f"Instructions: {dbs.input['main_prompt']}"),
        ai.fuser(f"Specification:\n\n{dbs.memory['specification']}"),
    ]

    messages = ai.next(messages, dbs.identity["unit_tests"])

    dbs.memory["unit_tests"] = messages[-1]["content"]
    to_files(dbs.memory["unit_tests"], dbs.workspace)

    return messages


def gen_clarified_code(ai: AI, dbs: DBs):
    # get the messages from previous step

    messages = json.loads(dbs.logs[clarify.__name__])

    messages = [
        ai.fsystem(setup_sys_prompt(dbs)),
    ] + messages[1:]
    messages = ai.next(messages, dbs.identity["use_qa"])

    to_files(messages[-1]["content"], dbs.workspace)
    return messages

def gen_code(ai: AI, dbs: DBs):
    # get the messages from previous step

    messages = [
        ai.fsystem(setup_sys_prompt(dbs)),
        ai.fuser(f"Instructions: {dbs.input['main_prompt']}"),
        ai.fuser(f"Specification:\n\n{dbs.memory['specification']}"),
        ai.fuser(f"Unit tests:\n\n{dbs.memory['unit_tests']}"),
    ]
    messages = ai.next(messages, dbs.identity["use_qa"])
    to_files(messages[-1]["content"], dbs.workspace)
    return messages


def execute_workspace(ai: AI, dbs: DBs):
    messages = gen_entrypoint(ai, dbs)
    execute_entrypoint(ai, dbs)
    return messages


def execute_entrypoint(ai, dbs):
    command = dbs.workspace["run.sh"]

    print("Do you want to execute this code?")
    print()
    print(command)
    print()
    print('If yes, press enter. If no, type "no"')
    print()
    if input() == "no":
        print("Ok, not executing the code.")
    print("Executing the code...")
    print()
    subprocess.run("bash run.sh", shell=True, cwd=dbs.workspace.path)
    return []


def gen_entrypoint(ai, dbs):
    messages = ai.start(
        system=(
            f"You will get information about a codebase that is currently on disk in the current folder.\n"
            "From this you will answer with one code block that includes all the necessary macos terminal commands to "
            "a) install dependencies "
            "b) run all necessary parts of the codebase (in parallell if necessary).\n"
            "Do not install globally. Do not use sudo.\n"
            "Do not explain the code, just give the commands.\n"
        ),
        user="Information about the codebase:\n\n" + dbs.workspace["all_output.txt"],
    )
    print()
<<<<<<< HEAD
    [[lang, command]] = parse_chat(messages[-1]["content"])
    assert lang in ["", "bash", "sh"]
    dbs.workspace["run.sh"] = command
=======

    blocks = parse_chat(messages[-1]["content"])
    for lang, _ in blocks:
        assert lang in ["", "bash", "sh"], "Generated entrypoint command that was not bash"

    dbs.workspace["run.sh"] = "\n".join(block for lang, block in blocks)
    return messages

def use_feedback(ai: AI, dbs: DBs):
    messages = [
        ai.fsystem(setup_sys_prompt(dbs)),
        ai.fuser(f"Instructions: {dbs.input['main_prompt']}"),
        ai.fassistant(dbs.workspace["all_output.txt"]),
        ai.fsystem(dbs.identity["use_feedback"]),
    ]
    messages = ai.next(messages, dbs.memory['feedback'])
    to_files(messages[-1]["content"], dbs.workspace)
>>>>>>> 4b093cb2
    return messages


# Different configs of what steps to run
STEPS = {
    "default": [gen_spec, gen_unit_tests, gen_code, execute_workspace],
    "benchmark": [gen_spec, gen_unit_tests, gen_code, gen_entrypoint],
    "simple": [simple_gen, execute_workspace],
    "clarify": [clarify, gen_clarified_code, execute_workspace],
    "respec": [gen_spec, respec, gen_unit_tests, gen_code, execute_workspace],
    "execute_only": [execute_entrypoint],
<<<<<<< HEAD
=======
    "use_feedback": [use_feedback],
>>>>>>> 4b093cb2
}

# Future steps that can be added:
# self_reflect_and_improve_files,
# add_tests
# run_tests_and_fix_files,
# improve_based_on_in_file_feedback_comments<|MERGE_RESOLUTION|>--- conflicted
+++ resolved
@@ -166,11 +166,6 @@
         user="Information about the codebase:\n\n" + dbs.workspace["all_output.txt"],
     )
     print()
-<<<<<<< HEAD
-    [[lang, command]] = parse_chat(messages[-1]["content"])
-    assert lang in ["", "bash", "sh"]
-    dbs.workspace["run.sh"] = command
-=======
 
     blocks = parse_chat(messages[-1]["content"])
     for lang, _ in blocks:
@@ -188,7 +183,6 @@
     ]
     messages = ai.next(messages, dbs.memory['feedback'])
     to_files(messages[-1]["content"], dbs.workspace)
->>>>>>> 4b093cb2
     return messages
 
 
@@ -200,10 +194,7 @@
     "clarify": [clarify, gen_clarified_code, execute_workspace],
     "respec": [gen_spec, respec, gen_unit_tests, gen_code, execute_workspace],
     "execute_only": [execute_entrypoint],
-<<<<<<< HEAD
-=======
     "use_feedback": [use_feedback],
->>>>>>> 4b093cb2
 }
 
 # Future steps that can be added:
