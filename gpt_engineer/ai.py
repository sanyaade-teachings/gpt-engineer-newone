from __future__ import annotations

import json
import logging
import re

from pathlib import Path

from dataclasses import dataclass
from typing import Dict, List

import openai
import tiktoken

from langchain.callbacks.streaming_stdout import StreamingStdOutCallbackHandler
from langchain.llms.loading import load_llm
from langchain.schema import (
    AIMessage,
    HumanMessage,
    SystemMessage,
    messages_from_dict,
    messages_to_dict,
)

logger = logging.getLogger(__name__)


@dataclass
class TokenUsage:
    step_name: str
    in_step_prompt_tokens: int
    in_step_completion_tokens: int
    in_step_total_tokens: int
    total_prompt_tokens: int
    total_completion_tokens: int
    total_tokens: int


class AI:
    def __init__(self, model_dir=None, model_id="gpt-4", temperature=0.1):
        self.temperature = temperature
        if model_dir:
            self.model_dir = Path(model_dir)
        else:
            # __file__ is "<package_dir>/gpt-engineer/ai.py"
            # therefore .parent.parent/models is "<package_dir>/models"
            self.model_dir = Path(__file__).resolve().parent.parent / "models"
        self.model_id = fallback_model(model_id)
        self.llm = None

        llm_filename = self.model_dir / f"{model_id}.yaml"
        try:
            logging.info(f"LLM file name: {llm_filename}")
            self.llm = load_llm(llm_filename)
        except Exception as e:
            raise RuntimeError(
                f"Unable to load LLM {model_id} from file {llm_filename}", e
            )

        # initialize token usage log
        self.cumulative_prompt_tokens = 0
        self.cumulative_completion_tokens = 0
        self.cumulative_total_tokens = 0
        self.token_usage_log = []

        try:
            self.tokenizer = tiktoken.encoding_for_model(model)
        except KeyError:
            logger.debug(
                f"Tiktoken encoder for model {model} not found. Using "
                "cl100k_base encoder instead. The results may therefore be "
                "inaccurate and should only be used as estimate."
            )
            self.tokenizer = tiktoken.get_encoding("cl100k_base")

    def start(self, system, user, step_name):
        messages = [
            SystemMessage(content=system),
            HumanMessage(content=user),
        ]

        return self.next(messages, step_name=step_name)

    def fsystem(self, msg):
        return SystemMessage(content=msg)

    def fuser(self, msg):
        return HumanMessage(content=msg)

    def fassistant(self, msg):
        return AIMessage(content=msg)

    def combine_messages(self, messages: list[dict[str, str]]):
        msg_dict = messages_to_dict(messages)
        logging.debug(msg_dict)
        prompt = "\n".join(
            "%s: %s" % (md["type"], md["data"]["content"]) for md in msg_dict
        )
        logging.debug("Prompt: " + prompt)
        return prompt

    def next(self, messages: List[Dict[str, str]], prompt=None, *, step_name=None):
        if prompt:
            messages += [self.fuser(prompt)]

        logger.debug(f"Creating a new chat completion: {messages}")

<<<<<<< HEAD
        msgs_as_prompt = self.combine_messages(messages)
        response = self.llm(msgs_as_prompt, callbacks=[StreamingStdOutCallbackHandler()])
        response = cleanup_reponse(response)

        messages += [self.fassistant(response)]

        logger.debug(f"Chat completion finished: {messages}")

        return messages

    def last_message_content(self, messages):
        m = messages[-1].content
        if m:
            m = m.strip()
        logging.info(m)
        print(m)
        return m

    def serialize_messages(messages):
        r = "[]"
        if messages and isinstance(messages, list) and len(messages) > 0:
            r = json.dumps(messages_to_dict(messages))
        return r

    def deserialize_messages(jsondictstr):
        r = messages_from_dict(json.loads(jsondictstr))
        return r
=======
        chat = []
        for chunk in response:
            delta = chunk["choices"][0]["delta"]  # type: ignore
            msg = delta.get("content", "")
            print(msg, end="")
            chat.append(msg)
        print()
        messages += [{"role": "assistant", "content": "".join(chat)}]
        logger.debug(f"Chat completion finished: {messages}")

        self.update_token_usage_log(
            messages=messages, answer="".join(chat), step_name=step_name
        )

        return messages

    def update_token_usage_log(self, messages, answer, step_name):
        prompt_tokens = self.num_tokens_from_messages(messages)
        completion_tokens = self.num_tokens(answer)
        total_tokens = prompt_tokens + completion_tokens

        self.cumulative_prompt_tokens += prompt_tokens
        self.cumulative_completion_tokens += completion_tokens
        self.cumulative_total_tokens += total_tokens

        self.token_usage_log.append(
            TokenUsage(
                step_name=step_name,
                in_step_prompt_tokens=prompt_tokens,
                in_step_completion_tokens=completion_tokens,
                in_step_total_tokens=total_tokens,
                total_prompt_tokens=self.cumulative_prompt_tokens,
                total_completion_tokens=self.cumulative_completion_tokens,
                total_tokens=self.cumulative_total_tokens,
            )
        )

    def format_token_usage_log(self):
        result = "step_name,"
        result += "prompt_tokens_in_step,completion_tokens_in_step,total_tokens_in_step"
        result += ",total_prompt_tokens,total_completion_tokens,total_tokens\n"
        for log in self.token_usage_log:
            result += log.step_name + ","
            result += str(log.in_step_prompt_tokens) + ","
            result += str(log.in_step_completion_tokens) + ","
            result += str(log.in_step_total_tokens) + ","
            result += str(log.total_prompt_tokens) + ","
            result += str(log.total_completion_tokens) + ","
            result += str(log.total_tokens) + "\n"
        return result

    def num_tokens(self, txt):
        return len(self.tokenizer.encode(txt))

    def num_tokens_from_messages(self, messages):
        """Returns the number of tokens used by a list of messages."""
        n_tokens = 0
        for message in messages:
            n_tokens += (
                4  # every message follows <im_start>{role/name}\n{content}<im_end>\n
            )
            for key, value in message.items():
                n_tokens += self.num_tokens(value)
                if key == "name":  # if there's a name, the role is omitted
                    n_tokens += -1  # role is always required and always 1 token
        n_tokens += 2  # every reply is primed with <im_start>assistant
        return n_tokens
>>>>>>> ac03a240


def fallback_model(model: str) -> str:
    try:
        openai.Model.retrieve(model)
        return model
    except openai.InvalidRequestError:
        print(
            f"Model {model} not available for provided API key. Reverting "
            "to gpt-3.5-turbo. Sign up for the GPT-4 wait list here: "
            "https://openai.com/waitlist/gpt-4-api\n"
        )
<<<<<<< HEAD
        return "gpt-3.5-turbo"


def serialize_messages(messages):
    return AI.serialize_messages(messages)


def cleanup_reponse(response):
    response = re.sub(
        "\\n", "\n", response
    )  # for some reason models sometimes return \n instead of newline?
    return response
=======
        return "gpt-3.5-turbo-16k"
>>>>>>> ac03a240
<|MERGE_RESOLUTION|>--- conflicted
+++ resolved
@@ -4,9 +4,8 @@
 import logging
 import re
 
+from dataclasses import dataclass
 from pathlib import Path
-
-from dataclasses import dataclass
 from typing import Dict, List
 
 import openai
@@ -37,7 +36,7 @@
 
 
 class AI:
-    def __init__(self, model_dir=None, model_id="gpt-4", temperature=0.1):
+    def __init__(self, model_dir=None, model_name="gpt-4", temperature=0.1):
         self.temperature = temperature
         if model_dir:
             self.model_dir = Path(model_dir)
@@ -45,16 +44,16 @@
             # __file__ is "<package_dir>/gpt-engineer/ai.py"
             # therefore .parent.parent/models is "<package_dir>/models"
             self.model_dir = Path(__file__).resolve().parent.parent / "models"
-        self.model_id = fallback_model(model_id)
+        self.model_name = fallback_model(model_name)
         self.llm = None
 
-        llm_filename = self.model_dir / f"{model_id}.yaml"
+        llm_filename = self.model_dir / f"{model_name}.yaml"
         try:
             logging.info(f"LLM file name: {llm_filename}")
             self.llm = load_llm(llm_filename)
         except Exception as e:
             raise RuntimeError(
-                f"Unable to load LLM {model_id} from file {llm_filename}", e
+                f"Unable to load LLM {model_name} from file {llm_filename}", e
             )
 
         # initialize token usage log
@@ -63,11 +62,12 @@
         self.cumulative_total_tokens = 0
         self.token_usage_log = []
 
+        # ToDo: Adapt to arbitrary model, currently assumes model using tiktoken
         try:
-            self.tokenizer = tiktoken.encoding_for_model(model)
+            self.tokenizer = tiktoken.encoding_for_model(model_name)
         except KeyError:
             logger.debug(
-                f"Tiktoken encoder for model {model} not found. Using "
+                f"Tiktoken encoder for model {model_name} not found. Using "
                 "cl100k_base encoder instead. The results may therefore be "
                 "inaccurate and should only be used as estimate."
             )
@@ -105,7 +105,6 @@
 
         logger.debug(f"Creating a new chat completion: {messages}")
 
-<<<<<<< HEAD
         msgs_as_prompt = self.combine_messages(messages)
         response = self.llm(msgs_as_prompt, callbacks=[StreamingStdOutCallbackHandler()])
         response = cleanup_reponse(response)
@@ -113,6 +112,10 @@
         messages += [self.fassistant(response)]
 
         logger.debug(f"Chat completion finished: {messages}")
+
+        self.update_token_usage_log(
+            messages=messages, answer=response, step_name=step_name
+        )
 
         return messages
 
@@ -133,22 +136,6 @@
     def deserialize_messages(jsondictstr):
         r = messages_from_dict(json.loads(jsondictstr))
         return r
-=======
-        chat = []
-        for chunk in response:
-            delta = chunk["choices"][0]["delta"]  # type: ignore
-            msg = delta.get("content", "")
-            print(msg, end="")
-            chat.append(msg)
-        print()
-        messages += [{"role": "assistant", "content": "".join(chat)}]
-        logger.debug(f"Chat completion finished: {messages}")
-
-        self.update_token_usage_log(
-            messages=messages, answer="".join(chat), step_name=step_name
-        )
-
-        return messages
 
     def update_token_usage_log(self, messages, answer, step_name):
         prompt_tokens = self.num_tokens_from_messages(messages)
@@ -201,7 +188,6 @@
                     n_tokens += -1  # role is always required and always 1 token
         n_tokens += 2  # every reply is primed with <im_start>assistant
         return n_tokens
->>>>>>> ac03a240
 
 
 def fallback_model(model: str) -> str:
@@ -214,8 +200,7 @@
             "to gpt-3.5-turbo. Sign up for the GPT-4 wait list here: "
             "https://openai.com/waitlist/gpt-4-api\n"
         )
-<<<<<<< HEAD
-        return "gpt-3.5-turbo"
+        return "gpt-3.5-turbo-16k"
 
 
 def serialize_messages(messages):
@@ -226,7 +211,4 @@
     response = re.sub(
         "\\n", "\n", response
     )  # for some reason models sometimes return \n instead of newline?
-    return response
-=======
-        return "gpt-3.5-turbo-16k"
->>>>>>> ac03a240
+    return response