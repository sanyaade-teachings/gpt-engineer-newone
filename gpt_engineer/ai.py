--- conflicted
+++ resolved
@@ -8,21 +8,7 @@
 class AI:
     def __init__(self, model="gpt-4", temperature=0.1):
         self.temperature = temperature
-
-<<<<<<< HEAD
-=======
-        try:
-            openai.Model.retrieve(model)
-            self.model = model
-        except openai.InvalidRequestError:
-            print(
-                f"Model {model} not available for provided API key. Reverting "
-                "to gpt-3.5-turbo. Sign up for the GPT-4 wait list here: "
-                "https://openai.com/waitlist/gpt-4-api"
-            )
-            self.model = "gpt-3.5-turbo"
-
->>>>>>> 35c35b3f
+        
     def start(self, system, user):
         messages = [
             {"role": "system", "content": system},
