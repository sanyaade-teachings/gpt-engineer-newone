--- conflicted
+++ resolved
@@ -5,11 +5,7 @@
 from dataclasses import dataclass
 from typing import List, Tuple
 
-<<<<<<< HEAD
-from gpt_engineer.db import DBs, DB
-=======
 from gpt_engineer.db import DB, DBs
->>>>>>> aefb2aa0
 from gpt_engineer.file_selector import FILE_LIST_NAME
 
 
@@ -78,11 +74,7 @@
         workspace[file_name] = file_content
 
 
-<<<<<<< HEAD
-def overwrite_files(chat, dbs: DBs):
-=======
 def overwrite_files(chat: str, dbs: DBs) -> None:
->>>>>>> aefb2aa0
     """
     Parse the chat and overwrite all files in the workspace.
 
@@ -153,7 +145,7 @@
     return file_str
 
 
-def overwrite_files_with_edits(chat, dbs: DBs):
+def overwrite_files_with_edits(chat: str, dbs: DBs):
     edits = parse_edits(chat)
     apply_edits(edits, dbs.workspace)
 
